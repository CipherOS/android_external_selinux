common_CFLAGS = [
    // Persistently stored patterns (pcre2) are architecture dependent.
    // In particular paterns built on amd64 can not run on devices with armv7
    // (32bit). Therefore, this feature stays off for now.
    "-DNO_PERSISTENTLY_STORED_PATTERNS",
    "-DDISABLE_SETRANS",
    "-DDISABLE_BOOL",
    "-D_GNU_SOURCE",
    "-DNO_MEDIA_BACKEND",
    "-DNO_X_BACKEND",
<<<<<<< HEAD
    "-DNO_DB_BACKEND"
=======
    "-DNO_DB_BACKEND",
    "-Wall",
    "-Werror",
    "-Wno-error=missing-noreturn",
    "-Wno-error=unused-function",
    "-Wno-error=unused-variable",
>>>>>>> 74770629
]

cc_defaults {
    name: "libselinux_defaults",

    cflags: common_CFLAGS,

    srcs: [
        "src/booleans.c",
        "src/callbacks.c",
        "src/freecon.c",
        "src/label_backends_android.c",
        "src/label.c",
        "src/label_support.c",
        "src/matchpathcon.c",
        "src/setrans_client.c",
        "src/sha1.c",
    ],

    target: {
        host: {
            cflags: [
                "-DBUILD_HOST",
            ],
        },

        android: {
            srcs: [
                "src/android/android.c",
                "src/avc.c",
                "src/avc_internal.c",
                "src/avc_sidtab.c",
                "src/canonicalize_context.c",
                "src/checkAccess.c",
                "src/check_context.c",
                "src/compute_av.c",
                "src/compute_create.c",
                "src/compute_member.c",
                "src/context.c",
                "src/deny_unknown.c",
                "src/disable.c",
                "src/enabled.c",
                "src/fgetfilecon.c",
                "src/fsetfilecon.c",
                "src/getenforce.c",
                "src/getfilecon.c",
                "src/get_initial_context.c",
                "src/getpeercon.c",
                "src/init.c",
                "src/lgetfilecon.c",
                "src/load_policy.c",
                "src/lsetfilecon.c",
                "src/mapping.c",
                "src/policyvers.c",
                "src/procattr.c",
                "src/sestatus.c",
                "src/setenforce.c",
                "src/setfilecon.c",
                "src/stringrep.c",
            ],

            shared_libs: [
                "libcrypto",
                "liblog",
            ],

            local_include_dirs: [ "src" ],

            // 1003 corresponds to auditd, from system/core/logd/event.logtags
            cflags: [
                "-DAUDITD_LOG_TAG=1003",
            ],

            // mapping.c has redundant check of array p_in->perms.
            clang_cflags: ["-Wno-pointer-bool-conversion"],
        }
    },

    product_variables: {
        treble: {
            cflags: ["-DFULL_TREBLE"],
        },
    },

    local_include_dirs: ["include"],
    export_include_dirs: ["include"],
}

cc_library_shared {
    name: "libselinux_vendor",
    defaults: ["libselinux_defaults"],
    vendor: true,
    cflags: ["-DNO_FILE_BACKEND"],

    target: {
        android: {
            version_script: "exported_vendor.map",
        },
    },

    srcs: [
        "src/android/android_vendor.c",
    ],
}

cc_library {
    name: "libselinux",
    defaults: ["libselinux_defaults"],
    host_supported: true,
    cflags: ["-DUSE_PCRE2"],

    srcs: [
        "src/label_file.c",
        "src/regex.c",
    ],

    target: {
        linux_glibc: {
            srcs: [
                "src/android/android_host.c",
                "src/avc.c",
                "src/avc_internal.c",
                "src/avc_sidtab.c",
                "src/compute_av.c",
                "src/compute_create.c",
                "src/compute_member.c",
                "src/context.c",
                "src/enabled.c",
                "src/getenforce.c",
                "src/getfilecon.c",
                "src/get_initial_context.c",
                "src/init.c",
                "src/load_policy.c",
                "src/mapping.c",
                "src/procattr.c",
                "src/setexecfilecon.c",
                "src/stringrep.c",
            ],
        },
        linux_bionic: {
            enabled: true,
            srcs: [
                "src/android/android_host.c",
                "src/avc.c",
                "src/avc_internal.c",
                "src/avc_sidtab.c",
                "src/compute_av.c",
                "src/compute_create.c",
                "src/compute_member.c",
                "src/context.c",
                "src/enabled.c",
                "src/getenforce.c",
                "src/getfilecon.c",
                "src/get_initial_context.c",
                "src/init.c",
                "src/load_policy.c",
                "src/mapping.c",
                "src/procattr.c",
                "src/setexecfilecon.c",
                "src/stringrep.c",
            ],
        },

        android: {
            srcs: [
                "src/android/android_platform.c",
            ],

            static: {
                whole_static_libs: ["libpackagelistparser"],
            },

            shared: {
                shared_libs: ["libpackagelistparser"],
            },

            version_script: "exported.map",
        },
    },

    static: {
        whole_static_libs: ["libpcre2"],
    },
    shared: {
        shared_libs: ["libpcre2"],
    },
}

// If one attempts to comment out the sefcontext_compile target in the
// Android.mk that exists in the directory of this Android.bp file, understand
// that I encountered 2 issues. The first issue was that it could not find
// sepol/sepol.h. This is usually an issue if a dependency between the
// export_includes of another component is not coupled to this component
// properly. Looking at the Makefile from upstream, sefcontext_compile seems
// to have a dependency on libsepol. The second issue occurs when you add the
// libsepol dependency. The build system claims that their is no libsepol
// library declared anywhere. Switching sefcontext_compile to an Android.mk for
// now resolved the issue.
//################################
//cc_binary_host {
//    name: "sefcontext_compile",
//    cflags: common_CFLAGS,
//    cflags: ["-DUSE_PCRE2"],
//    srcs: ["utils/sefcontext_compile.c"],
//
//    static_libs: ["libselinux"],
//    whole_static_libs: common_LIBRARIES,
//}<|MERGE_RESOLUTION|>--- conflicted
+++ resolved
@@ -8,16 +8,12 @@
     "-D_GNU_SOURCE",
     "-DNO_MEDIA_BACKEND",
     "-DNO_X_BACKEND",
-<<<<<<< HEAD
-    "-DNO_DB_BACKEND"
-=======
     "-DNO_DB_BACKEND",
     "-Wall",
     "-Werror",
     "-Wno-error=missing-noreturn",
     "-Wno-error=unused-function",
     "-Wno-error=unused-variable",
->>>>>>> 74770629
 ]
 
 cc_defaults {
