--- conflicted
+++ resolved
@@ -1,10 +1,8 @@
-<<<<<<< HEAD
-2.0.76 2009-01-12
+2.0.77 2009-01-12
 	* add restorecon to python bindings from Dan Walsh.
-=======
+
 2.0.76 2009-01-08
 	* Client support for translating raw contexts to colors via setrans.
->>>>>>> 7817c929
 
 2.0.75 2008-11-18
 	* Allow shell-style wildcards in x_contexts file.
