--- conflicted
+++ resolved
@@ -37,13 +37,8 @@
 			    unsigned nopts) ;
 int selabel_property_init(struct selabel_handle *rec,
 			    const struct selinux_opt *opts,
-<<<<<<< HEAD
-			    unsigned nopts) hidden;
+			    unsigned nopts) ;
 int selabel_exact_match_init(struct selabel_handle *rec,
-=======
-			    unsigned nopts) ;
-int selabel_service_init(struct selabel_handle *rec,
->>>>>>> 38cb18e9
 			    const struct selinux_opt *opts,
 			    unsigned nopts) ;
 
