--- conflicted
+++ resolved
@@ -345,17 +345,13 @@
 
 void selabel_close(struct selabel_handle *rec)
 {
-<<<<<<< HEAD
 	size_t i;
-	selabel_subs_fini(rec->subs);
-	selabel_subs_fini(rec->dist_subs);
+
 	if (rec->spec_files) {
 		for (i = 0; i < rec->spec_files_len; i++)
 			free(rec->spec_files[i]);
 		free(rec->spec_files);
 	}
-=======
->>>>>>> bd75c569
 	if (rec->digest)
 		selabel_digest_fini(rec->digest);
 	if (rec->func_close)
