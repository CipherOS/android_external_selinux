/*
 * File contexts backend for labeling system
 *
 * Author : Eamon Walsh <ewalsh@tycho.nsa.gov>
 * Author : Stephen Smalley <sds@tycho.nsa.gov>
 */

#include <assert.h>
#include <fcntl.h>
#include <stdarg.h>
#include <string.h>
#include <stdio.h>
#include <ctype.h>
#include <errno.h>
#include <limits.h>
#include <stdint.h>
#include <unistd.h>
#include <sys/mman.h>
#include <sys/types.h>
#include <sys/stat.h>

#include "callbacks.h"
#include "label_internal.h"
#include "label_file.h"

/*
 * Internals, mostly moved over from matchpathcon.c
 */

/* return the length of the text that is the stem of a file name */
static int get_stem_from_file_name(const char *const buf)
{
	const char *tmp = strchr(buf + 1, '/');

	if (!tmp)
		return 0;
	return tmp - buf;
}

/* find the stem of a file name, returns the index into stem_arr (or -1 if
 * there is no match - IE for a file in the root directory or a regex that is
 * too complex for us). */
static int find_stem_from_file(struct saved_data *data, const char *key)
{
	int i;
	int stem_len = get_stem_from_file_name(key);

	if (!stem_len)
		return -1;
	for (i = 0; i < data->num_stems; i++) {
		if (stem_len == data->stem_arr[i].len
		    && !strncmp(key, data->stem_arr[i].buf, stem_len)) {
			return i;
		}
	}
	return -1;
}

/*
 * Warn about duplicate specifications.
 */
static int nodups_specs(struct saved_data *data, const char *path)
{
	int rc = 0;
	unsigned int ii, jj;
	struct spec *curr_spec, *spec_arr = data->spec_arr;

	for (ii = 0; ii < data->nspec; ii++) {
		curr_spec = &spec_arr[ii];
		for (jj = ii + 1; jj < data->nspec; jj++) {
			if ((!strcmp(spec_arr[jj].regex_str,
				curr_spec->regex_str))
			    && (!spec_arr[jj].mode || !curr_spec->mode
				|| spec_arr[jj].mode == curr_spec->mode)) {
				rc = -1;
				errno = EINVAL;
				if (strcmp(spec_arr[jj].lr.ctx_raw,
					    curr_spec->lr.ctx_raw)) {
					COMPAT_LOG
						(SELINUX_ERROR,
						 "%s: Multiple different specifications for %s  (%s and %s).\n",
						 path, curr_spec->regex_str,
						 spec_arr[jj].lr.ctx_raw,
						 curr_spec->lr.ctx_raw);
				} else {
					COMPAT_LOG
						(SELINUX_ERROR,
						 "%s: Multiple same specifications for %s.\n",
						 path, curr_spec->regex_str);
				}
			}
		}
	}
	return rc;
}

static int process_text_file(FILE *fp, const char *prefix,
			     struct selabel_handle *rec, const char *path)
{
	int rc;
	size_t line_len;
	unsigned int lineno = 0;
	char *line_buf = NULL;

	while (getline(&line_buf, &line_len, fp) > 0) {
		rc = process_line(rec, path, prefix, line_buf, ++lineno);
		if (rc)
			goto out;
	}
	rc = 0;
out:
	free(line_buf);
	return rc;
}

static int load_mmap(FILE *fp, size_t len, struct selabel_handle *rec,
		     const char *path)
{
	struct saved_data *data = (struct saved_data *)rec->data;
	int rc;
	char *addr, *str_buf;
	int *stem_map;
	struct mmap_area *mmap_area;
	uint32_t i, magic, version;
	uint32_t entry_len, stem_map_len, regex_array_len;
	const char *reg_version;
	const char *reg_arch;
	char reg_arch_matches = 0;

	mmap_area = malloc(sizeof(*mmap_area));
	if (!mmap_area) {
		return -1;
	}

	addr = mmap(NULL, len, PROT_READ, MAP_PRIVATE, fileno(fp), 0);
	if (addr == MAP_FAILED) {
		free(mmap_area);
		perror("mmap");
		return -1;
	}

	/* save where we mmap'd the file to cleanup on close() */
	mmap_area->addr = mmap_area->next_addr = addr;
	mmap_area->len = mmap_area->next_len = len;
	mmap_area->next = data->mmap_areas;
	data->mmap_areas = mmap_area;

	/* check if this looks like an fcontext file */
	rc = next_entry(&magic, mmap_area, sizeof(uint32_t));
	if (rc < 0 || magic != SELINUX_MAGIC_COMPILED_FCONTEXT)
		return -1;

	/* check if this version is higher than we understand */
	rc = next_entry(&version, mmap_area, sizeof(uint32_t));
	if (rc < 0 || version > SELINUX_COMPILED_FCONTEXT_MAX_VERS)
		return -1;

	reg_version = regex_version();
	if (!reg_version)
		return -1;

	reg_arch = regex_arch_string();
	if (!reg_arch)
		return -1;

	if (version >= SELINUX_COMPILED_FCONTEXT_PCRE_VERS) {

		len = strlen(reg_version);

		rc = next_entry(&entry_len, mmap_area, sizeof(uint32_t));
		if (rc < 0)
			return -1;

		/* Check version lengths */
		if (len != entry_len)
			return -1;

		/* Check if regex version mismatch */
		str_buf = malloc(entry_len + 1);
		if (!str_buf)
			return -1;

		rc = next_entry(str_buf, mmap_area, entry_len);
		if (rc < 0) {
			free(str_buf);
			return -1;
		}

		str_buf[entry_len] = '\0';
		if ((strcmp(str_buf, reg_version) != 0)) {
			COMPAT_LOG(SELINUX_ERROR,
				"Regex version mismatch, expected: %s actual: %s\n",
				reg_version, str_buf);
			free(str_buf);
			return -1;
		}
		free(str_buf);

		if (version >= SELINUX_COMPILED_FCONTEXT_REGEX_ARCH) {
			len = strlen(reg_arch);

			rc = next_entry(&entry_len, mmap_area,
					sizeof(uint32_t));
			if (rc < 0)
				return -1;

			/* Check arch string lengths */
			if (len != entry_len) {
				/*
				 * Skip the entry and conclude that we have
				 * a mismatch, which is not fatal.
				 */
				next_entry(NULL, mmap_area, entry_len);
				goto end_arch_check;
			}

			/* Check if arch string mismatch */
			str_buf = malloc(entry_len + 1);
			if (!str_buf)
				return -1;

			rc = next_entry(str_buf, mmap_area, entry_len);
			if (rc < 0) {
				free(str_buf);
				return -1;
			}

			str_buf[entry_len] = '\0';
			reg_arch_matches = strcmp(str_buf, reg_arch) == 0;
			free(str_buf);
		}
	}
end_arch_check:

	/* allocate the stems_data array */
	rc = next_entry(&stem_map_len, mmap_area, sizeof(uint32_t));
	if (rc < 0)
		return -1;

	/*
	 * map indexed by the stem # in the mmap file and contains the stem
	 * number in the data stem_arr
	 */
	stem_map = calloc(stem_map_len, sizeof(*stem_map));
	if (!stem_map)
		return -1;

	for (i = 0; i < stem_map_len; i++) {
		char *buf;
		uint32_t stem_len;
		int newid;

		/* the length does not include the nul */
		rc = next_entry(&stem_len, mmap_area, sizeof(uint32_t));
		if (rc < 0 || !stem_len) {
			rc = -1;
			goto out;
		}

		/* Check for stem_len wrap around. */
		if (stem_len < UINT32_MAX) {
			buf = (char *)mmap_area->next_addr;
			/* Check if over-run before null check. */
			rc = next_entry(NULL, mmap_area, (stem_len + 1));
			if (rc < 0)
				goto out;

			if (buf[stem_len] != '\0') {
				rc = -1;
				goto out;
			}
		} else {
			rc = -1;
			goto out;
		}

		/* store the mapping between old and new */
		newid = find_stem(data, buf, stem_len);
		if (newid < 0) {
			newid = store_stem(data, buf, stem_len);
			if (newid < 0) {
				rc = newid;
				goto out;
			}
			data->stem_arr[newid].from_mmap = 1;
		}
		stem_map[i] = newid;
	}

	/* allocate the regex array */
	rc = next_entry(&regex_array_len, mmap_area, sizeof(uint32_t));
	if (rc < 0 || !regex_array_len) {
		rc = -1;
		goto out;
	}

	for (i = 0; i < regex_array_len; i++) {
		struct spec *spec;
		int32_t stem_id, meta_chars;
		uint32_t mode = 0, prefix_len = 0;

		rc = grow_specs(data);
		if (rc < 0)
			goto out;

		spec = &data->spec_arr[data->nspec];
		spec->from_mmap = 1;

		/* Process context */
		rc = next_entry(&entry_len, mmap_area, sizeof(uint32_t));
		if (rc < 0 || !entry_len) {
			rc = -1;
			goto out;
		}

		str_buf = malloc(entry_len);
		if (!str_buf) {
			rc = -1;
			goto out;
		}
		rc = next_entry(str_buf, mmap_area, entry_len);
		if (rc < 0) {
			free(str_buf);
			goto out;
		}

		if (str_buf[entry_len - 1] != '\0') {
			free(str_buf);
			rc = -1;
			goto out;
		}
		spec->lr.ctx_raw = str_buf;

		if (strcmp(spec->lr.ctx_raw, "<<none>>") && rec->validating) {
			if (selabel_validate(rec, &spec->lr) < 0) {
				selinux_log(SELINUX_ERROR,
					    "%s: context %s is invalid\n",
					    path, spec->lr.ctx_raw);
				goto out;
			}
		}

		/* Process regex string */
		rc = next_entry(&entry_len, mmap_area, sizeof(uint32_t));
		if (rc < 0 || !entry_len) {
			rc = -1;
			goto out;
		}

		spec->regex_str = (char *)mmap_area->next_addr;
		rc = next_entry(NULL, mmap_area, entry_len);
		if (rc < 0)
			goto out;

		if (spec->regex_str[entry_len - 1] != '\0') {
			rc = -1;
			goto out;
		}

		/* Process mode */
		if (version >= SELINUX_COMPILED_FCONTEXT_MODE)
			rc = next_entry(&mode, mmap_area, sizeof(uint32_t));
		else
			rc = next_entry(&mode, mmap_area, sizeof(mode_t));
		if (rc < 0)
			goto out;

		spec->mode = mode;

		/* map the stem id from the mmap file to the data->stem_arr */
		rc = next_entry(&stem_id, mmap_area, sizeof(int32_t));
		if (rc < 0)
			goto out;

		if (stem_id < 0 || stem_id >= (int32_t)stem_map_len)
			spec->stem_id = -1;
		else
			spec->stem_id = stem_map[stem_id];

		/* retrieve the hasMetaChars bit */
		rc = next_entry(&meta_chars, mmap_area, sizeof(uint32_t));
		if (rc < 0)
			goto out;

		spec->hasMetaChars = meta_chars;
		/* and prefix length for use by selabel_lookup_best_match */
		if (version >= SELINUX_COMPILED_FCONTEXT_PREFIX_LEN) {
			rc = next_entry(&prefix_len, mmap_area,
					    sizeof(uint32_t));
			if (rc < 0)
				goto out;

			spec->prefix_len = prefix_len;
		}

		rc = regex_load_mmap(mmap_area, &spec->regex, reg_arch_matches,
				     &spec->regex_compiled);
		if (rc < 0)
			goto out;

		__pthread_mutex_init(&spec->regex_lock, NULL);
		data->nspec++;
	}

	rc = 0;
out:
	free(stem_map);

	return rc;
}

struct file_details {
	const char *suffix;
	struct stat sb;
};

static char *rolling_append(char *current, const char *suffix, size_t max)
{
	size_t size;
	size_t suffix_size;
	size_t current_size;

	if (!suffix)
		return current;

	current_size = strlen(current);
	suffix_size = strlen(suffix);

	size = current_size + suffix_size;
	if (size < current_size || size < suffix_size)
		return NULL;

	/* ensure space for the '.' and the '\0' characters. */
	if (size >= (SIZE_MAX - 2))
		return NULL;

	size += 2;

	if (size > max)
		return NULL;

	/* Append any given suffix */
	char *to = current + current_size;
	*to++ = '.';
	strcpy(to, suffix);

	return current;
}

static bool fcontext_is_binary(FILE *fp)
{
	uint32_t magic;

	size_t len = fread(&magic, sizeof(magic), 1, fp);
	rewind(fp);

	return (len && (magic == SELINUX_MAGIC_COMPILED_FCONTEXT));
}

#define ARRAY_SIZE(x) (sizeof(x) / sizeof((x)[0]))

static FILE *open_file(const char *path, const char *suffix,
	       char *save_path, size_t len, struct stat *sb, bool open_oldest)
{
	unsigned int i;
	int rc;
	char stack_path[len];
	struct file_details *found = NULL;

	/*
	 * Rolling append of suffix. Try to open with path.suffix then the
	 * next as path.suffix.suffix and so forth.
	 */
	struct file_details fdetails[2] = {
			{ .suffix = suffix },
			{ .suffix = "bin" }
	};

	rc = snprintf(stack_path, sizeof(stack_path), "%s", path);
	if (rc >= (int) sizeof(stack_path)) {
		errno = ENAMETOOLONG;
		return NULL;
	}

	for (i = 0; i < ARRAY_SIZE(fdetails); i++) {

		/* This handles the case if suffix is null */
		path = rolling_append(stack_path, fdetails[i].suffix,
				      sizeof(stack_path));
		if (!path)
			return NULL;

		rc = stat(path, &fdetails[i].sb);
		if (rc)
			continue;

		/* first file thing found, just take it */
		if (!found) {
			strcpy(save_path, path);
			found = &fdetails[i];
			continue;
		}

		/*
		 * Keep picking the newest file found. Where "newest"
		 * includes equality. This provides a precedence on
		 * secondary suffixes even when the timestamp is the
		 * same. Ie choose file_contexts.bin over file_contexts
		 * even if the time stamp is the same. Invert this logic
		 * on open_oldest set to true. The idea is that if the
		 * newest file failed to process, we can attempt to
		 * process the oldest. The logic here is subtle and depends
		 * on the array ordering in fdetails for the case when time
		 * stamps are the same.
		 */
		if (open_oldest ^
			(fdetails[i].sb.st_mtime >= found->sb.st_mtime)) {
			found = &fdetails[i];
			strcpy(save_path, path);
		}
	}

	if (!found) {
		errno = ENOENT;
		return NULL;
	}

	memcpy(sb, &found->sb, sizeof(*sb));
	return fopen(save_path, "re");
}

static int process_file(const char *path, const char *suffix,
			  struct selabel_handle *rec,
			  const char *prefix, struct selabel_digest *digest)
{
	int rc;
	unsigned int i;
	struct stat sb;
	FILE *fp = NULL;
	char found_path[PATH_MAX];

	/*
	 * On the first pass open the newest modified file. If it fails to
	 * process, then the second pass shall open the oldest file. If both
	 * passes fail, then it's a fatal error.
	 */
	for (i = 0; i < 2; i++) {
		fp = open_file(path, suffix, found_path, sizeof(found_path),
			&sb, i > 0);
		if (fp == NULL)
			return -1;

		rc = fcontext_is_binary(fp) ?
				load_mmap(fp, sb.st_size, rec, found_path) :
				process_text_file(fp, prefix, rec, found_path);
		if (!rc)
			rc = digest_add_specfile(digest, fp, NULL, sb.st_size,
				found_path);

		fclose(fp);

		if (!rc)
			return 0;
	}
	return -1;
}

static void selabel_subs_fini(struct selabel_sub *ptr)
{
	struct selabel_sub *next;

	while (ptr) {
		next = ptr->next;
		free(ptr->src);
		free(ptr->dst);
		free(ptr);
		ptr = next;
	}
}

static char *selabel_sub(struct selabel_sub *ptr, const char *src)
{
	char *dst = NULL;
	int len;

	while (ptr) {
		if (strncmp(src, ptr->src, ptr->slen) == 0 ) {
			if (src[ptr->slen] == '/' ||
			    src[ptr->slen] == 0) {
				if ((src[ptr->slen] == '/') &&
				    (strcmp(ptr->dst, "/") == 0))
					len = ptr->slen + 1;
				else
					len = ptr->slen;
				if (asprintf(&dst, "%s%s", ptr->dst, &src[len]) < 0)
					return NULL;
				return dst;
			}
		}
		ptr = ptr->next;
	}
	return NULL;
}

#if !defined(BUILD_HOST) && !defined(ANDROID)
static int selabel_subs_init(const char *path, struct selabel_digest *digest,
		       struct selabel_sub **out_subs)
{
	char buf[1024];
	FILE *cfg = fopen(path, "re");
	struct selabel_sub *list = NULL, *sub = NULL;
	struct stat sb;
	int status = -1;

	*out_subs = NULL;
	if (!cfg) {
		/* If the file does not exist, it is not fatal */
		return (errno == ENOENT) ? 0 : -1;
	}

	if (fstat(fileno(cfg), &sb) < 0)
		goto out;

	while (fgets_unlocked(buf, sizeof(buf) - 1, cfg)) {
		char *ptr = NULL;
		char *src = buf;
		char *dst = NULL;

		while (*src && isspace(*src))
			src++;
		if (src[0] == '#') continue;
		ptr = src;
		while (*ptr && ! isspace(*ptr))
			ptr++;
		*ptr++ = '\0';
		if (! *src) continue;

		dst = ptr;
		while (*dst && isspace(*dst))
			dst++;
		ptr = dst;
		while (*ptr && ! isspace(*ptr))
			ptr++;
		*ptr = '\0';
		if (! *dst)
			continue;

		sub = malloc(sizeof(*sub));
		if (! sub)
			goto err;
		memset(sub, 0, sizeof(*sub));

		sub->src = strdup(src);
		if (! sub->src)
			goto err;

		sub->dst = strdup(dst);
		if (! sub->dst)
			goto err;

		sub->slen = strlen(src);
		sub->next = list;
		list = sub;
		sub = NULL;
	}

	if (digest_add_specfile(digest, cfg, NULL, sb.st_size, path) < 0)
		goto err;

	*out_subs = list;
	status = 0;

out:
	fclose(cfg);
	return status;
err:
	if (sub)
		free(sub->src);
	free(sub);
	while (list) {
		sub = list->next;
		free(list->src);
		free(list->dst);
		free(list);
		list = sub;
	}
	goto out;
}
#endif

static char *selabel_sub_key(struct saved_data *data, const char *key)
{
	char *ptr = NULL;
	char *dptr = NULL;

	ptr = selabel_sub(data->subs, key);
	if (ptr) {
		dptr = selabel_sub(data->dist_subs, ptr);
		if (dptr) {
			free(ptr);
			ptr = dptr;
		}
	} else {
		ptr = selabel_sub(data->dist_subs, key);
	}
	if (ptr)
		return ptr;

	return NULL;
}

static void closef(struct selabel_handle *rec);

static int init(struct selabel_handle *rec, const struct selinux_opt *opts,
		unsigned n)
{
	struct saved_data *data = (struct saved_data *)rec->data;
	size_t num_paths = 0;
	char **path = NULL;
	const char *prefix = NULL;
	int status = -1;
	size_t i;
	bool baseonly = false;
	bool path_provided;

	/* Process arguments */
	i = n;
	while (i--)
		switch(opts[i].type) {
		case SELABEL_OPT_PATH:
			num_paths++;
			break;
		case SELABEL_OPT_SUBSET:
			prefix = opts[i].value;
			break;
		case SELABEL_OPT_BASEONLY:
			baseonly = !!opts[i].value;
			break;
		}

	if (!num_paths) {
		num_paths = 1;
		path_provided = false;
	} else {
		path_provided = true;
	}

	path = calloc(num_paths, sizeof(*path));
	if (path == NULL) {
		goto finish;
	}
	rec->spec_files = path;
	rec->spec_files_len = num_paths;

	if (path_provided) {
		for (i = 0; i < n; i++) {
			switch(opts[i].type) {
			case SELABEL_OPT_PATH:
				*path = strdup(opts[i].value);
				if (*path == NULL)
					goto finish;
				path++;
				break;
			default:
				break;
			}
		}
	}
#if !defined(BUILD_HOST) && !defined(ANDROID)
	char subs_file[PATH_MAX + 1];
	/* Process local and distribution substitution files */
	if (!path_provided) {
		status = selabel_subs_init(
			selinux_file_context_subs_dist_path(),
			rec->digest, &data->dist_subs);
		if (status)
			goto finish;
		status = selabel_subs_init(selinux_file_context_subs_path(),
			rec->digest, &data->subs);
		if (status)
			goto finish;
		rec->spec_files[0] = strdup(selinux_file_context_path());
		if (rec->spec_files[0] == NULL)
			goto finish;
	} else {
		for (i = 0; i < num_paths; i++) {
			snprintf(subs_file, sizeof(subs_file), "%s.subs_dist", rec->spec_files[i]);
			status = selabel_subs_init(subs_file, rec->digest,
					   &data->dist_subs);
			if (status)
				goto finish;
			snprintf(subs_file, sizeof(subs_file), "%s.subs", rec->spec_files[i]);
			status = selabel_subs_init(subs_file, rec->digest,
					   &data->subs);
			if (status)
				goto finish;
		}
	}
#else
	if (!path_provided) {
		selinux_log(SELINUX_ERROR, "No path given to file labeling backend\n");
		goto finish;
	}
#endif
<<<<<<< HEAD
=======

	if (!path)
		goto finish;

	rec->spec_file = strdup(path);
>>>>>>> 38cb18e9

	/*
	 * Do detailed validation of the input and fill the spec array
	 */
	for (i = 0; i < num_paths; i++) {
		status = process_file(rec->spec_files[i], NULL, rec, prefix, rec->digest);
		if (status)
			goto finish;

		if (rec->validating) {
			status = nodups_specs(data, rec->spec_files[i]);
			if (status)
				goto finish;
		}
	}

	if (!baseonly) {
		status = process_file(rec->spec_files[0], "homedirs", rec, prefix,
							    rec->digest);
		if (status && errno != ENOENT)
			goto finish;

		status = process_file(rec->spec_files[0], "local", rec, prefix,
							    rec->digest);
		if (status && errno != ENOENT)
			goto finish;
	}

	digest_gen_hash(rec->digest);

	status = sort_specs(data);

finish:
	if (status)
		closef(rec);

	return status;
}

/*
 * Backend interface routines
 */
static void closef(struct selabel_handle *rec)
{
	struct saved_data *data = (struct saved_data *)rec->data;
	struct mmap_area *area, *last_area;
	struct spec *spec;
	struct stem *stem;
	unsigned int i;

	if (!data)
		return;

	/* make sure successive ->func_close() calls are harmless */
	rec->data = NULL;

	selabel_subs_fini(data->subs);
	selabel_subs_fini(data->dist_subs);

	for (i = 0; i < data->nspec; i++) {
		spec = &data->spec_arr[i];
		free(spec->lr.ctx_trans);
		free(spec->lr.ctx_raw);
		regex_data_free(spec->regex);
		__pthread_mutex_destroy(&spec->regex_lock);
		if (spec->from_mmap)
			continue;
		free(spec->regex_str);
		free(spec->type_str);
	}

	for (i = 0; i < (unsigned int)data->num_stems; i++) {
		stem = &data->stem_arr[i];
		if (stem->from_mmap)
			continue;
		free(stem->buf);
	}

	if (data->spec_arr)
		free(data->spec_arr);
	if (data->stem_arr)
		free(data->stem_arr);

	area = data->mmap_areas;
	while (area) {
		munmap(area->addr, area->len);
		last_area = area;
		area = area->next;
		free(last_area);
	}
	free(data);
}

// Finds all the matches of |key| in the given context. Returns the result in
// the allocated array and updates the match count. If match_count is NULL,
// stops early once the 1st match is found.
static struct spec **lookup_all(struct selabel_handle *rec,
                                      const char *key,
                                      int type,
                                      bool partial,
                                      size_t *match_count)
{
	struct saved_data *data = (struct saved_data *)rec->data;
	struct spec *spec_arr = data->spec_arr;
	int i, rc, file_stem;
	size_t len;
	mode_t mode = (mode_t)type;
	char *clean_key = NULL;
	const char *prev_slash, *next_slash;
	unsigned int sofar = 0;
	char *sub = NULL;

	struct spec **result = NULL;
	if (match_count) {
		*match_count = 0;
		result = calloc(data->nspec, sizeof(struct spec*));
	} else {
		result = calloc(1, sizeof(struct spec*));
	}
	if (!result) {
		selinux_log(SELINUX_ERROR, "Failed to allocate %zu bytes of data\n",
			    data->nspec * sizeof(struct spec*));
		goto finish;
	}

	if (!data->nspec) {
		errno = ENOENT;
		goto finish;
	}

	/* Remove duplicate slashes */
	if ((next_slash = strstr(key, "//"))) {
		clean_key = (char *) malloc(strlen(key) + 1);
		if (!clean_key)
			goto finish;
		prev_slash = key;
		while (next_slash) {
			memcpy(clean_key + sofar, prev_slash, next_slash - prev_slash);
			sofar += next_slash - prev_slash;
			prev_slash = next_slash + 1;
			next_slash = strstr(prev_slash, "//");
		}
		strcpy(clean_key + sofar, prev_slash);
		key = clean_key;
	}

	/* remove trailing slash */
	len = strlen(key);
	if (len == 0) {
		errno = EINVAL;
		goto finish;
	}

	if (len > 1 && key[len - 1] == '/') {
		/* reuse clean_key from above if available */
		if (!clean_key) {
			clean_key = (char *) malloc(len);
			if (!clean_key)
				goto finish;

			memcpy(clean_key, key, len - 1);
		}

		clean_key[len - 1] = '\0';
		key = clean_key;
	}

	sub = selabel_sub_key(data, key);
	if (sub)
		key = sub;

	file_stem = find_stem_from_file(data, key);
	mode &= S_IFMT;

	/*
	 * Check for matching specifications in reverse order, so that
	 * the last matching specification is used.
	 */
	for (i = data->nspec - 1; i >= 0; i--) {
		struct spec *spec = &spec_arr[i];
		/* if the spec in question matches no stem or has the same
		 * stem as the file AND if the spec in question has no mode
		 * specified or if the mode matches the file mode then we do
		 * a regex check        */
		bool stem_matches = spec->stem_id == -1 || spec->stem_id == file_stem;
		// Don't check the stem if we want to find partial matches.
                // Otherwise the case "/abc/efg/(/.*)?" will be considered
                //a miss for "/abc".
		if ((partial || stem_matches) &&
				(!mode || !spec->mode || mode == spec->mode)) {
			if (compile_regex(spec, NULL) < 0)
				goto finish;
			rc = regex_match(spec->regex, key, partial);
			if (rc == REGEX_MATCH || (partial && rc == REGEX_MATCH_PARTIAL)) {
				if (rc == REGEX_MATCH) {
					spec->matches++;
				}

				if (strcmp(spec_arr[i].lr.ctx_raw, "<<none>>") == 0) {
					errno = ENOENT;
					goto finish;
				}

				if (match_count) {
					result[*match_count] = spec;
					*match_count += 1;
					// Continue to find all the matches.
					continue;
				}
				result[0] = spec;
				break;
			}

			if (rc == REGEX_NO_MATCH)
				continue;

			errno = ENOENT;
			/* else it's an error */
			goto finish;
		}
	}
	if (!result[0])
		errno = ENOENT;

finish:
	free(clean_key);
	free(sub);
	if (result && !result[0]) {
		free(result);
		result = NULL;
	}
	return result;
}

static struct spec *lookup_common(struct selabel_handle *rec,
                                  const char *key,
                                  int type,
                                  bool partial) {
	struct spec **matches = lookup_all(rec, key, type, partial, NULL);
	if (!matches) {
		return NULL;
	}
	struct spec *result = matches[0];
	free(matches);
	return result;
}

/*
 * Returns true if the digest of all partial matched contexts is the same as
 * the one saved by setxattr, otherwise returns false. The length of the SHA1
 * digest will always be returned. The caller must free any returned digests.
 */
static bool get_digests_all_partial_matches(struct selabel_handle *rec,
					    const char *pathname,
					    uint8_t **calculated_digest,
					    uint8_t **xattr_digest,
					    size_t *digest_len)
{
	uint8_t read_digest[SHA1_HASH_SIZE];
	ssize_t read_size = getxattr(pathname, RESTORECON_PARTIAL_MATCH_DIGEST,
				     read_digest, SHA1_HASH_SIZE
#ifdef __APPLE__
				     , 0, 0
#endif /* __APPLE __ */
				    );
	uint8_t hash_digest[SHA1_HASH_SIZE];
	bool status = selabel_hash_all_partial_matches(rec, pathname,
						       hash_digest);

	*xattr_digest = NULL;
	*calculated_digest = NULL;
	*digest_len = SHA1_HASH_SIZE;

	if (read_size == SHA1_HASH_SIZE) {
		*xattr_digest = calloc(1, SHA1_HASH_SIZE + 1);
		if (!*xattr_digest)
			goto oom;

		memcpy(*xattr_digest, read_digest, SHA1_HASH_SIZE);
	}

	if (status) {
		*calculated_digest = calloc(1, SHA1_HASH_SIZE + 1);
		if (!*calculated_digest)
			goto oom;

		memcpy(*calculated_digest, hash_digest, SHA1_HASH_SIZE);
	}

	if (status && read_size == SHA1_HASH_SIZE &&
	    memcmp(read_digest, hash_digest, SHA1_HASH_SIZE) == 0)
		return true;

	return false;

oom:
	selinux_log(SELINUX_ERROR, "SELinux: %s: Out of memory\n", __func__);
	return false;
}

static bool hash_all_partial_matches(struct selabel_handle *rec, const char *key, uint8_t *digest)
{
	assert(digest);

	size_t total_matches;
	struct spec **matches = lookup_all(rec, key, 0, true, &total_matches);
	if (!matches) {
		return false;
	}

	Sha1Context context;
	Sha1Initialise(&context);
	size_t i;
	for (i = 0; i < total_matches; i++) {
		char* regex_str = matches[i]->regex_str;
		mode_t mode = matches[i]->mode;
		char* ctx_raw = matches[i]->lr.ctx_raw;

		Sha1Update(&context, regex_str, strlen(regex_str) + 1);
		Sha1Update(&context, &mode, sizeof(mode_t));
		Sha1Update(&context, ctx_raw, strlen(ctx_raw) + 1);
	}

	SHA1_HASH sha1_hash;
	Sha1Finalise(&context, &sha1_hash);
	memcpy(digest, sha1_hash.bytes, SHA1_HASH_SIZE);

	free(matches);
	return true;
}

static struct selabel_lookup_rec *lookup(struct selabel_handle *rec,
					 const char *key, int type)
{
	struct spec *spec;

	spec = lookup_common(rec, key, type, false);
	if (spec)
		return &spec->lr;
	return NULL;
}

static bool partial_match(struct selabel_handle *rec, const char *key)
{
	return lookup_common(rec, key, 0, true) ? true : false;
}

static struct selabel_lookup_rec *lookup_best_match(struct selabel_handle *rec,
						    const char *key,
						    const char **aliases,
						    int type)
{
	size_t n, i;
	int best = -1;
	struct spec **specs;
	size_t prefix_len = 0;
	struct selabel_lookup_rec *lr = NULL;

	if (!aliases || !aliases[0])
		return lookup(rec, key, type);

	for (n = 0; aliases[n]; n++)
		;

	specs = calloc(n+1, sizeof(struct spec *));
	if (!specs)
		return NULL;
	specs[0] = lookup_common(rec, key, type, false);
	if (specs[0]) {
		if (!specs[0]->hasMetaChars) {
			/* exact match on key */
			lr = &specs[0]->lr;
			goto out;
		}
		best = 0;
		prefix_len = specs[0]->prefix_len;
	}
	for (i = 1; i <= n; i++) {
		specs[i] = lookup_common(rec, aliases[i-1], type, false);
		if (specs[i]) {
			if (!specs[i]->hasMetaChars) {
				/* exact match on alias */
				lr = &specs[i]->lr;
				goto out;
			}
			if (specs[i]->prefix_len > prefix_len) {
				best = i;
				prefix_len = specs[i]->prefix_len;
			}
		}
	}

	if (best >= 0) {
		/* longest fixed prefix match on key or alias */
		lr = &specs[best]->lr;
	} else {
		errno = ENOENT;
	}

out:
	free(specs);
	return lr;
}

static enum selabel_cmp_result incomp(struct spec *spec1, struct spec *spec2, const char *reason, int i, int j)
{
	selinux_log(SELINUX_INFO,
		    "selabel_cmp: mismatched %s on entry %d: (%s, %x, %s) vs entry %d: (%s, %x, %s)\n",
		    reason,
		    i, spec1->regex_str, spec1->mode, spec1->lr.ctx_raw,
		    j, spec2->regex_str, spec2->mode, spec2->lr.ctx_raw);
	return SELABEL_INCOMPARABLE;
}

static enum selabel_cmp_result cmp(struct selabel_handle *h1,
				   struct selabel_handle *h2)
{
	struct saved_data *data1 = (struct saved_data *)h1->data;
	struct saved_data *data2 = (struct saved_data *)h2->data;
	unsigned int i, nspec1 = data1->nspec, j, nspec2 = data2->nspec;
	struct spec *spec_arr1 = data1->spec_arr, *spec_arr2 = data2->spec_arr;
	struct stem *stem_arr1 = data1->stem_arr, *stem_arr2 = data2->stem_arr;
	bool skipped1 = false, skipped2 = false;

	i = 0;
	j = 0;
	while (i < nspec1 && j < nspec2) {
		struct spec *spec1 = &spec_arr1[i];
		struct spec *spec2 = &spec_arr2[j];

		/*
		 * Because sort_specs() moves exact pathnames to the
		 * end, we might need to skip over additional regex
		 * entries that only exist in one of the configurations.
		 */
		if (!spec1->hasMetaChars && spec2->hasMetaChars) {
			j++;
			skipped2 = true;
			continue;
		}

		if (spec1->hasMetaChars && !spec2->hasMetaChars) {
			i++;
			skipped1 = true;
			continue;
		}

		if (spec1->regex && spec2->regex) {
			if (regex_cmp(spec1->regex, spec2->regex) == SELABEL_INCOMPARABLE){
				return incomp(spec1, spec2, "regex", i, j);
			}
		} else {
			if (strcmp(spec1->regex_str, spec2->regex_str))
				return incomp(spec1, spec2, "regex_str", i, j);
		}

		if (spec1->mode != spec2->mode)
			return incomp(spec1, spec2, "mode", i, j);

		if (spec1->stem_id == -1 && spec2->stem_id != -1)
			return incomp(spec1, spec2, "stem_id", i, j);
		if (spec2->stem_id == -1 && spec1->stem_id != -1)
			return incomp(spec1, spec2, "stem_id", i, j);
		if (spec1->stem_id != -1 && spec2->stem_id != -1) {
			struct stem *stem1 = &stem_arr1[spec1->stem_id];
			struct stem *stem2 = &stem_arr2[spec2->stem_id];
			if (stem1->len != stem2->len ||
			    strncmp(stem1->buf, stem2->buf, stem1->len))
				return incomp(spec1, spec2, "stem", i, j);
		}

		if (strcmp(spec1->lr.ctx_raw, spec2->lr.ctx_raw))
			return incomp(spec1, spec2, "ctx_raw", i, j);

		i++;
		j++;
	}

	if ((skipped1 || i < nspec1) && !skipped2)
		return SELABEL_SUPERSET;
	if ((skipped2 || j < nspec2) && !skipped1)
		return SELABEL_SUBSET;
	if (skipped1 && skipped2)
		return SELABEL_INCOMPARABLE;
	return SELABEL_EQUAL;
}


static void stats(struct selabel_handle *rec)
{
	struct saved_data *data = (struct saved_data *)rec->data;
	unsigned int i, nspec = data->nspec;
	struct spec *spec_arr = data->spec_arr;

	for (i = 0; i < nspec; i++) {
		if (spec_arr[i].matches == 0) {
			if (spec_arr[i].type_str) {
				COMPAT_LOG(SELINUX_WARNING,
				    "Warning!  No matches for (%s, %s, %s)\n",
				    spec_arr[i].regex_str,
				    spec_arr[i].type_str,
				    spec_arr[i].lr.ctx_raw);
			} else {
				COMPAT_LOG(SELINUX_WARNING,
				    "Warning!  No matches for (%s, %s)\n",
				    spec_arr[i].regex_str,
				    spec_arr[i].lr.ctx_raw);
			}
		}
	}
}

int selabel_file_init(struct selabel_handle *rec,
				    const struct selinux_opt *opts,
				    unsigned nopts)
{
	struct saved_data *data;

	data = (struct saved_data *)malloc(sizeof(*data));
	if (!data)
		return -1;
	memset(data, 0, sizeof(*data));

	rec->data = data;
	rec->func_close = &closef;
	rec->func_stats = &stats;
	rec->func_lookup = &lookup;
	rec->func_partial_match = &partial_match;
	rec->func_get_digests_all_partial_matches =
					&get_digests_all_partial_matches;
	rec->func_hash_all_partial_matches = &hash_all_partial_matches;
	rec->func_lookup_best_match = &lookup_best_match;
	rec->func_cmp = &cmp;

	return init(rec, opts, nopts);
}<|MERGE_RESOLUTION|>--- conflicted
+++ resolved
@@ -802,14 +802,6 @@
 		goto finish;
 	}
 #endif
-<<<<<<< HEAD
-=======
-
-	if (!path)
-		goto finish;
-
-	rec->spec_file = strdup(path);
->>>>>>> 38cb18e9
 
 	/*
 	 * Do detailed validation of the input and fill the spec array
