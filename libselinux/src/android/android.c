#include "android_common.h"

<<<<<<< HEAD
static const struct selinux_opt seopts_prop_split[] = {
    { SELABEL_OPT_PATH, "/system/etc/selinux/plat_property_contexts" },
    { SELABEL_OPT_PATH, "/vendor/etc/selinux/nonplat_property_contexts"}
};

static const struct selinux_opt seopts_prop_rootfs[] = {
    { SELABEL_OPT_PATH, "/plat_property_contexts" },
    { SELABEL_OPT_PATH, "/nonplat_property_contexts"}
};
=======
#ifdef __ANDROID_VNDK__
#ifndef LOG_EVENT_STRING
#define LOG_EVENT_STRING(...)
#endif  // LOG_EVENT_STRING
#endif  // __ANDROID_VNDK__
>>>>>>> 7e29d177

static const struct selinux_opt seopts_service_split[] = {
    { SELABEL_OPT_PATH, "/system/etc/selinux/plat_service_contexts" },
    { SELABEL_OPT_PATH, "/vendor/etc/selinux/nonplat_service_contexts" }
};

static const struct selinux_opt seopts_service_rootfs[] = {
    { SELABEL_OPT_PATH, "/plat_service_contexts" },
    { SELABEL_OPT_PATH, "/nonplat_service_contexts" }
};

static const struct selinux_opt seopts_hwservice_split[] = {
    { SELABEL_OPT_PATH, "/system/etc/selinux/plat_hwservice_contexts" },
    { SELABEL_OPT_PATH, "/vendor/etc/selinux/nonplat_hwservice_contexts" }
};

static const struct selinux_opt seopts_hwservice_rootfs[] = {
    { SELABEL_OPT_PATH, "/plat_hwservice_contexts" },
    { SELABEL_OPT_PATH, "/nonplat_hwservice_contexts" }
};

static const struct selinux_opt seopts_vndservice =
    { SELABEL_OPT_PATH, "/vendor/etc/selinux/vndservice_contexts" };

static const struct selinux_opt seopts_vndservice_rootfs =
    { SELABEL_OPT_PATH, "/vndservice_contexts" };

<<<<<<< HEAD
struct selabel_handle* selinux_android_prop_context_handle(void)
{
    struct selabel_handle* sehandle;
    const struct selinux_opt* seopts_prop;

    // Prefer files from /system & /vendor, fall back to files from /
    if (access(seopts_prop_split[0].value, R_OK) != -1) {
        seopts_prop = seopts_prop_split;
    } else {
        seopts_prop = seopts_prop_rootfs;
    }

    sehandle = selabel_open(SELABEL_CTX_ANDROID_PROP,
            seopts_prop, 2);
    if (!sehandle) {
        selinux_log(SELINUX_ERROR, "%s: Error getting property context handle (%s)\n",
                __FUNCTION__, strerror(errno));
        return NULL;
    }
    selinux_log(SELINUX_INFO, "SELinux: Loaded property_contexts from %s & %s.\n",
            seopts_prop[0].value, seopts_prop[1].value);

    return sehandle;
}

=======
>>>>>>> 7e29d177
struct selabel_handle* selinux_android_service_open_context_handle(const struct selinux_opt* seopts_service,
                                                                   unsigned nopts)
{
    struct selabel_handle* sehandle;

    sehandle = selabel_open(SELABEL_CTX_ANDROID_SERVICE,
            seopts_service, nopts);

    if (!sehandle) {
        selinux_log(SELINUX_ERROR, "%s: Error getting service context handle (%s)\n",
                __FUNCTION__, strerror(errno));
        return NULL;
    }
    selinux_log(SELINUX_INFO, "SELinux: Loaded service_contexts from:\n");
    for (unsigned i = 0; i < nopts; i++) {
        selinux_log(SELINUX_INFO, "    %s\n", seopts_service[i].value);
    }
    return sehandle;
}

struct selabel_handle* selinux_android_service_context_handle(void)
{
    const struct selinux_opt* seopts_service;

    // Prefer files from /system & /vendor, fall back to files from /
    if (access(seopts_service_split[0].value, R_OK) != -1) {
        seopts_service = seopts_service_split;
    } else {
        seopts_service = seopts_service_rootfs;
    }

    // TODO(b/36866029) full treble devices can't load non-plat
    return selinux_android_service_open_context_handle(seopts_service, 2);
}

struct selabel_handle* selinux_android_hw_service_context_handle(void)
{
    const struct selinux_opt* seopts_service;
    if (access(seopts_hwservice_split[0].value, R_OK) != -1) {
        seopts_service = seopts_hwservice_split;
    } else {
        seopts_service = seopts_hwservice_rootfs;
    }

    return selinux_android_service_open_context_handle(seopts_service, 2);
}

struct selabel_handle* selinux_android_vendor_service_context_handle(void)
{
    const struct selinux_opt* seopts_service;
    if (access(seopts_vndservice.value, R_OK) != -1) {
        seopts_service = &seopts_vndservice;
    } else {
        seopts_service = &seopts_vndservice_rootfs;
    }

    return selinux_android_service_open_context_handle(seopts_service, 1);
}

int selinux_log_callback(int type, const char *fmt, ...)
{
    va_list ap;
    int priority;
    char *strp;

    switch(type) {
    case SELINUX_WARNING:
        priority = ANDROID_LOG_WARN;
        break;
    case SELINUX_INFO:
        priority = ANDROID_LOG_INFO;
        break;
    default:
        priority = ANDROID_LOG_ERROR;
        break;
    }

    va_start(ap, fmt);
    if (vasprintf(&strp, fmt, ap) != -1) {
        LOG_PRI(priority, "SELinux", "%s", strp);
        LOG_EVENT_STRING(AUDITD_LOG_TAG, strp);
        free(strp);
    }
    va_end(ap);
    return 0;
}<|MERGE_RESOLUTION|>--- conflicted
+++ resolved
@@ -1,22 +1,4 @@
 #include "android_common.h"
-
-<<<<<<< HEAD
-static const struct selinux_opt seopts_prop_split[] = {
-    { SELABEL_OPT_PATH, "/system/etc/selinux/plat_property_contexts" },
-    { SELABEL_OPT_PATH, "/vendor/etc/selinux/nonplat_property_contexts"}
-};
-
-static const struct selinux_opt seopts_prop_rootfs[] = {
-    { SELABEL_OPT_PATH, "/plat_property_contexts" },
-    { SELABEL_OPT_PATH, "/nonplat_property_contexts"}
-};
-=======
-#ifdef __ANDROID_VNDK__
-#ifndef LOG_EVENT_STRING
-#define LOG_EVENT_STRING(...)
-#endif  // LOG_EVENT_STRING
-#endif  // __ANDROID_VNDK__
->>>>>>> 7e29d177
 
 static const struct selinux_opt seopts_service_split[] = {
     { SELABEL_OPT_PATH, "/system/etc/selinux/plat_service_contexts" },
@@ -44,34 +26,6 @@
 static const struct selinux_opt seopts_vndservice_rootfs =
     { SELABEL_OPT_PATH, "/vndservice_contexts" };
 
-<<<<<<< HEAD
-struct selabel_handle* selinux_android_prop_context_handle(void)
-{
-    struct selabel_handle* sehandle;
-    const struct selinux_opt* seopts_prop;
-
-    // Prefer files from /system & /vendor, fall back to files from /
-    if (access(seopts_prop_split[0].value, R_OK) != -1) {
-        seopts_prop = seopts_prop_split;
-    } else {
-        seopts_prop = seopts_prop_rootfs;
-    }
-
-    sehandle = selabel_open(SELABEL_CTX_ANDROID_PROP,
-            seopts_prop, 2);
-    if (!sehandle) {
-        selinux_log(SELINUX_ERROR, "%s: Error getting property context handle (%s)\n",
-                __FUNCTION__, strerror(errno));
-        return NULL;
-    }
-    selinux_log(SELINUX_INFO, "SELinux: Loaded property_contexts from %s & %s.\n",
-            seopts_prop[0].value, seopts_prop[1].value);
-
-    return sehandle;
-}
-
-=======
->>>>>>> 7e29d177
 struct selabel_handle* selinux_android_service_open_context_handle(const struct selinux_opt* seopts_service,
                                                                    unsigned nopts)
 {
