# Installation directories.
PREFIX ?= $(DESTDIR)/usr
SYSCONFDIR ?= $(DESTDIR)/etc/sysconfig
LIBDIR ?= $(PREFIX)/lib
BINDIR ?= $(PREFIX)/bin
SBINDIR ?= $(PREFIX)/sbin
DATADIR ?= $(PREFIX)/share
MANDIR ?= $(PREFIX)/share/man
LOCALEDIR ?= /usr/share/locale
PYTHON ?= /usr/bin/python
BASHCOMPLETIONDIR ?= $(DESTDIR)/usr/share/bash-completion/completions
SHAREDIR ?= $(PREFIX)/share/sandbox
override CFLAGS = -I$(PREFIX)/include -DPACKAGE="policycoreutils" -Wall -Werror -Wextra -W  -DSHARED -shared

BASHCOMPLETIONS=sepolicy-bash-completion.sh

all: python-build

python-build: info.c search.c common.h policy.h policy.c
	$(PYTHON) setup.py build

clean:
	$(PYTHON) setup.py clean
	-rm -rf build *~ \#* *pyc .#*

sepolgen:
	ln -sf sepolicy sepolgen

test:
	@python test_sepolicy.py -v

install:
	$(PYTHON) setup.py install `test -n "$(DESTDIR)" && echo --root $(DESTDIR)`
	[ -d $(BINDIR) ] || mkdir -p $(BINDIR)
	install -m 755 sepolicy.py $(BINDIR)/sepolicy
	(cd $(BINDIR); ln -sf sepolicy sepolgen)
	-mkdir -p $(MANDIR)/man8
	install -m 644 *.8 $(MANDIR)/man8
	-mkdir -p $(BASHCOMPLETIONDIR)
<<<<<<< HEAD
	install -m 644 $(BASHCOMPLETIONS) $(BASHCOMPLETIONDIR)

relabel:
=======
	install -m 644 $(BASHCOMPLETIONS) $(BASHCOMPLETIONDIR)/sepolicy
	-mkdir -p $(DESTDIR)/etc/dbus-1/system.d/
	install -m 644 org.selinux.conf $(DESTDIR)/etc/dbus-1/system.d/
	-mkdir -p $(DESTDIR)/usr/share/dbus-1/system-services
	install -m 644 org.selinux.service $(DESTDIR)/usr/share/dbus-1/system-services
	-mkdir -p $(DESTDIR)/usr/share/polkit-1/actions/
	install -m 644 org.selinux.policy $(DESTDIR)/usr/share/polkit-1/actions/
	-mkdir -p $(DESTDIR)/usr/share/system-config-selinux
	install -m 755 selinux_server.py $(DESTDIR)/usr/share/system-config-selinux
	install -m 644 *.desktop $(DATADIR)/system-config-selinux
>>>>>>> 50eedb1e
<|MERGE_RESOLUTION|>--- conflicted
+++ resolved
@@ -37,11 +37,6 @@
 	-mkdir -p $(MANDIR)/man8
 	install -m 644 *.8 $(MANDIR)/man8
 	-mkdir -p $(BASHCOMPLETIONDIR)
-<<<<<<< HEAD
-	install -m 644 $(BASHCOMPLETIONS) $(BASHCOMPLETIONDIR)
-
-relabel:
-=======
 	install -m 644 $(BASHCOMPLETIONS) $(BASHCOMPLETIONDIR)/sepolicy
 	-mkdir -p $(DESTDIR)/etc/dbus-1/system.d/
 	install -m 644 org.selinux.conf $(DESTDIR)/etc/dbus-1/system.d/
@@ -52,4 +47,5 @@
 	-mkdir -p $(DESTDIR)/usr/share/system-config-selinux
 	install -m 755 selinux_server.py $(DESTDIR)/usr/share/system-config-selinux
 	install -m 644 *.desktop $(DATADIR)/system-config-selinux
->>>>>>> 50eedb1e
+
+relabel:
