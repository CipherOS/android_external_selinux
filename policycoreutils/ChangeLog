<<<<<<< HEAD
	* Add -P semodule option to man page from Dan Walsh.
	* selinux_current_policy_path will return none on a disabled SELinux system from Dan Walsh.
	* Add new icons for sepolicy gui from Dan Walsh.
	* Only return writeable files that are enabled from Dan Walsh.
	* Add domain to short list of domains, when -t and -d from Dan Walsh.
	* Fix up desktop files to match current standards from Dan Walsh.
	* Add support to return sesitivities and cats for python from Dan Walsh.
	* Cleanup whitespace from Dan Walsh.
	* Add message to tell user to install sandbox policy from Dan Walsh.
	* Add systemd unit file for mcstrans from Laurent Bigonville.
	* Improve restorecond systemd unit file from Laurent Bigonville.
	* Minor man pages improvements from Laurent Bigonville.
=======
2.2.5 2013-12-09
	* Ignore selevel/serange if MLS is disabled from Sven Vermeulen.
>>>>>>> 582c2d01

2.2.4 2013-11-26
	* Revert automatic setting of serange and seuser in seobject; was breaking non-MLS systems.

2.2.3 2013-11-13
	* Apply polkit check on all dbus interfaces and restrict to active user from Dan Walsh.
	* Fix typo in sepolicy gui dbus.relabel_on_boot call from Dan Walsh.

2.2.2 2013-11-06
	* Remove import policycoreutils.default_encoding_utf8 from semanage from Dan Walsh.

2.2.1 2013-10-31
	* Make yum/extract_rpms optional for sepolicy generate from Dan Walsh.
	* Add test suite for audit2allow and sepolgen-ifgen from Dan Walsh.

2.2 2013-10-30
	* Properly build the swig exception file from Laurent Bigonville.
	* Fix man pages from Laurent Bigonville.
	* Support overriding PATH and INITDIR in Makefile from Laurent Bigonville.
	* Fix LDFLAGS usage from Laurent Bigonville.
	* Fix init_policy warning from Laurent Bigonville.
	* Fix semanage logging from Laurent Bigonville.
	* Open newrole stdin as read/write from Sven Vermeulen.
	* Fix sepolicy transition from Sven Vermeulen.
	* Support overriding CFLAGS from Simon Ruderich.
	* Create correct man directory for run_init from Russell Coker.
	* restorecon GLOB_BRACE change from Michal Trunecka.
	* Extend audit2why to report additional constraint information.
	* Catch IOError errors within audit2allow from Dan Walsh.
	* semanage export/import fixes from Dan Walsh.
	* Improve setfiles progress reporting from Dan Walsh.
	* Document setfiles -o option in usage from Dan Walsh.
	* Change setfiles to always return -1 on failure from Dan Walsh.
	* Improve setsebool error r eporting from Dan Walsh.
	* Major overhaul of gui from Dan Walsh.
	* Fix sepolicy handling of non-MLS policy from Dan Walsh.
	* Support returning type aliases from Dan Walsh.
	* Add sepolicy tests from Dan Walsh.
	* Add org.selinux.config.policy from Dan Walsh.
	* Improve range and user input checking by semanage from Dan Walsh.
	* Prevent source or target arguments that end with / for substitutions from Dan Walsh.
	* Allow use of <<none>> for semanage fcontext from Dan Walsh.
	* Report customized user levels from Dan Walsh.
	* Support deleteall for restoring disabled modules from Dan Walsh.
	* Improve semanage error reporting from Dan Walsh.
	* Only list disabled modules for module locallist from Dan Walsh.
	* Fix logging from Dan Walsh.
	* Define new constants for file type character codes from Dan Walsh.
	* Improve bash completions from Dan Walsh.
	* Convert semanage to argparse from Dan Walsh (originally by Dave Quigley).
	* Add semanage tests from Dan Walsh.
	* Split semanage man pages from Dan Walsh.
	* Move bash completion scripts from Dan Walsh.
	* Replace genhomedircon script with a link to semodule from Dan Walsh.
	* Fix fixfiles from Dan Walsh.
	* Add support for systemd service for restorecon from Dan Walsh.
	* Spelling corrections from Dan Walsh.
	* Improve sandbox support for home dir symlinks and file caps from Dan Walsh.
	* Switch sandbox to openbox window manager from Dan Walsh.
	* Coalesce audit2why and audit2allow from Dan Walsh.
	* Change audit2allow to append to output file from Dan Walsh.
	* Update translations from Dan Walsh.
	* Change audit2why to use selinux_current_policy_path from Dan Walsh.

2.1.14 2013-02-01
	* setfiles: estimate percent progress
	* load_policy: make link at the destination directory
	* Rebuild polgen.glade with glade-3
	* sepolicy: new command to unite small utilities
	* sepolicy: Update Makefiles and po files
	* sandbox: use sepolicy to look for sandbox_t
	* gui: switch to use sepolicy
	* gui: sepolgen: use sepolicy to generate
	* semanage: use sepolicy for boolean dictionary
	* add po file configuration information
	* po: stop running update-po on all
	* semanage: seobject verify policy types before allowing you to assign them.
	* gui: Start using Popen, instead of os.spawnl
	* sandbox: Copy /var/tmp to /tmp as they are the same inside
	* qualifier to shred content
	* semanage: Fix handling of boolean_sub names when using the -F flag
	* semanage: man: roles instead of role
	* gui: system-config-selinux: Catch no DISPLAY= error
	* setfiles: print error if no default label found
	* semanage: list logins file entries in semanage login -l
	* semanage: good error message is sepolgen python module missing
	* gui: system-config-selinux: do not use lokkit
	* secon: add support for setrans color information in prompt output
	* restorecond: remove /etc/mtab from default list
	* gui: If you are not able to read enforcemode set it to False
	* genhomedircon: regenerate genhomedircon more often
	* restorecond: Add /etc/udpatedb.conf to restorecond.conf
	* genhomedircon generation to allow spec file to pass in SEMODULE_PATH
	* fixfiles: relabel only after specific date
	* po: update translations
	* sandbox: seunshare: do not reassign realloc value
	* seunshare: do checking on setfsuid
	* sestatus: rewrite to shut up coverity

2.1.13 2012-09-13
	* genhomedircon: manual page improvements
	* setfiles/restorecon minor improvements
	* run_init: If open_init_pty is not available then just use exec
	* newrole: do not drop capabilities when newrole is run as
	* restorecon: only update type by default
	* scripts: Don't syslog setfiles changes on a fixfiles restore
	* setfiles: do not syslog if no changes
	* Disable user restorecond by default
	* Make restorecon return 0 when a file has changed context
	* setfiles: Fix process_glob error handling
	* semanage: allow enable/disable under -m
	* add .tx to gitignore
	* translations: commit translations from Fedora community
	* po: silence build process
	* gui: Checking in policy to support polgengui and sepolgen.
	* gui: polgen: search for systemd subpackage when generating policy
	* gui: for exploring booleans
	* gui: system-config-selinux gui
	* Add Makefiles to support new gui code
	* gui: remove lockdown wizard
	* return equivalency records in fcontext customized
	* semanage: option to not load new policy into kernel after
	* sandbox: manpage update to describe standard types
	* setsebool: -N should not reload policy on changes
	* semodule: Add -N qualifier to no reload kernel policy
	* gui: polgen: sort selinux types of user controls
	* gui: polgen: follow symlinks and get the real path to
	* gui: Fix missing error function
	* setfiles: return errors when bad paths are given
	* fixfiles: tell restorecon to ignore missing paths
	* setsebool: error when setting multiple options
	* semanage: use boolean subs.
	* sandbox: Make sure Xephyr never listens on tcp ports
	* sepolgen: return and output constraint violation information
	* semanage: skip comments while reading external configuration files
	* restorecond: relabel all mount runtime files in the restorecond example
	* genhomedircon: dynamically create genhomedircon

2.1.12 2012-06-28
	* restorecond: wrong options should exit with non-zero error code
	* restorecond: Add -h option to get usage command
	* resorecond: user: fix fd leak
	* mcstrans: add -f to run in foreground
	* semanage: fix man page range and level defaults
	* semanage: bash completion for modules should include -a,-m, -d
	* semanage: manpage update for -e
	* semanage: dontaudit off should work
	* semanage: locallist option does not take an argument
	* sepolgen: Make use of setools optional within sepolgen

2.1.11 2012-03-28
	* sandbox: do not propogate inside mounts outside
	* sandbox: Removing sandbox init script, should no longer be necessary
	* restorecond: Stop using deprecated interfaces for g_io
	* semanage: proper auditting of user changes for LSPP
	* semanage: audit message to show what record(s) and item(s) have chaged
	* scripts: Update Makefiles to handle /usrmove
	* mcstrans: Version should have been bumped on last check in
	* seunshare: Only drop caps not the Bounding Set from seunshare
	* Add bash-completion scripts for setsebool and semanage
	* newrole: Use correct capng calls in newrole
	* Fix infinite loop with inotify on 2.6.31 kernels
	* fix ftbfs with hardening flags
	* Only run setfiles if we found read-write filesystems to run it on
	* update .po files
	* remove empty po files
	* do not fail to install if unable to make load_policy lnk file

2.1.10 2011-12-21
	* Remove excess whitespace
	* sandbox: Add back in . functions to sandbox.init script
	* Fix Makefile to match other policycoreutils Makefiles
	* semanage: drop unused translation getopt

2.1.9 2011-12-05
	* sandbox: move sandbox.conf.5 to just sandbox.5
	* po: Makefile use -p to preserve times to allow multilib simultatious installs
	* of po files
	* sandbox: Allow user to specify the DPI value for X in a sandbox
	* sandbox: make sure the domain launching sandbox has at least 100 categories
	* sandbox: do not try forever to find available category set
	* sandbox: only complain if sandbox unable to launch
	* sandbox: init script run twice is still successful
	* semanage: print local and dristo equiv rules
	* semanage: check file equivalence rules for conflict
	* semanage: Make sure semanage fcontext -l -C prints even if local keys
	* are not defined
	* semanage: change src,dst to target,substitute for equivalency
	* sestatus: Updated sestatus and man pages.
	* Added SELinux config file man page.
	* add clean target to man Makefile

2.1.8 2011-11-03
	* sandbox: Maintain the LANG environment into the sandbox
	* audit2allow: use audit2why internally
	* fixfiles: label /root but not /var/lib/BackupPC
	* semanage: update local boolean settings is dealing with localstore
	* semanage: missing modify=True
	* semanage: set modified correctly
	* restorecond: make restorecond dbuss-able
	* restorecon: Always check return code on asprintf
	* restorecond: make restorecond -u exit when terminal closes
	* sandbox: introduce package name and language stuff
	* semodule_package: remove semodule_unpackage on clean
	* fix sandbox Makefile to support DESTDIR
	* semanage: Add -o description to the semanage man page
	* make use of the new realpath_not_final function
	* setfiles: close /proc/mounts file when finished
	* semodule: Document semodule -p in man page
	* setfiles: fix use before initialized
	* restorecond: Add .local/share as a directory to watch

2.1.7 2011-09-27
	* semanage: fix indentation error in seobject

2.1.6 2011-09-15
	* sepolgen-ifgen: new attr-helper does something
	* audit2allow: use alternate policy file
	* audit2allow: sepolgen-ifgen use the attr helper
	* setfiles: switch from stat to stat64
	* setfiles: Fix potential crash using dereferenced ftsent
	* setfiles: do not wrap * output at 80 characters
	* sandbox: add -Wall and -Werror to makefile
	* sandbox: add sandbox cgroup support
	* sandbox: rewrite /tmp handling
	* sandbox: do not bind mount so much
	* sandbox: add level based kill option
	* sandbox: cntrl-c should kill entire process control group
	* Create a new preserve_tunables flag in sepol_handle_t.
	* semanage: show running and disk setting for booleans
	* semanage: Dont print heading if no items selected
	* sepolgen: audit2allow is mistakakenly not allowing valid module names
	* semanage: Catch RuntimeErrors, that can be generated when SELinux is disabled
	* More files to ignore
	* tree: default make target to all not install
	* sandbox: do not load unused generic init functions

2.1.5 2011-08-26
	* setfiles: Fix process_glob to handle error situations
	* sandbox: Allow seunshare to run as root
	* sandbox: trap sigterm to make sure sandbox
	* sandbox: pass DPI from the desktop
	* sandbox: seunshare: introduce helper spawn_command
	* sandbox: seunshare: introduce new filesystem helpers
	* sandbox: add -C option to not drop
	* sandbox: split seunshare caps dropping
	* sandbox: use dbus-launch
	* sandbox: numerous simple updates to sandbox
	* sandbox: do not require selinux context
	* sandbox: Makefile: new man pages
	* sandbox: rename dir to srcdir
	* sandbox: allow users specify sandbox window size
	* sandbox: check for paths up front
	* sandbox: use defined values for paths rather
	* sandbox: move seunshare globals to the top
	* sandbox: whitespace fix
	* semodule_package: Add semodule_unpackage executable
	* setfiles: get rid of some stupid globals
	* setfiles: move exclude_non_seclabel_mounts to a generic location

2.1.4 2011-08-17
	* run_init: clarification of the usage in the
	* semanage: fix usage header around booleans
	* semanage: remove useless empty lines
	* semanage: update man page with new examples
	* semanage: update usage text
	* semanage: introduce file context equivalencies
	* semanage: enable and disable modules
	* semanage: output all local modifications
	* semanage: introduce extraction of local configuration
	* semanage: cleanup error on invalid operation
	* semanage: handle being called with no arguments
	* semanage: return sooner to save CPU time
	* semanage: surround getopt with try/except
	* semanage: use define/raise instead of lots of
	* semanage: some options are only valid for
	* semanage: introduce better deleteall support
	* semanage: do not allow spaces in file
	* semanage: distinguish between builtin and local permissive
	* semanage: centralized ip node handling
	* setfiles: make the restore function exclude() non-static
	* setfiles: use glob to handle ~ and
	* fixfiles: do not hard code types
	* fixfiles: stop trying to be smart about
	* fixfiles: use new kernel seclabel option
	* fixfiles: pipe everything to cat before sending
	* fixfiles: introduce /etc/selinux/fixfiles_exclude_dirs
	* semodule: support for alternative root paths

2.1.3 2011-08-03
	* semanage: fix indention
	* semodule_package: fix man page typo
	* semodule_expand: update man page with -a
	* semanage: handle os errors
	* semanage: fix traceback with bad options
	* semanage: show usage on -h or --help
	* semanage: introduce more deleteall options
	* semanage: verify ports < 65536
	* transaction into semanageRecords
	* make get_handle a method of semanageRecords
	* remove a needless blank line
	* make process_one error if not initialized correctly
	* fixfiles: correct usage for r_opts.rootpath
	* put -p in help for restorecon and
	* fixfiles: do not try to only label
	* fixfiles clean up /var/run and /var/lib/debug
	* fixfiles delete tmp sockets and pipes rather
	* fixfile use find -delete instead of pipe
	* chcat man page typo
	* add man page for genhomedircon
	* setfiles fix typo
	* setsebool should inform users they need to
	* setsebool typos
	* open_init_tty man page typos
	* Don't add user site directory to sys.path
	* newrole retain CAP_SETPCAP

2.1.2 2011-08-02
	* seunshare: define _GNU_SOURCE earlier
	* make ignore_enoent do something
	* restorecond: first user logged in is not noticed
	* Repo: update .gitignore

2.1.1 2011-08-01
	* Man page updates
	* restorecon fix for bad inotify assumptions

2.1.0 2011-07-27
	* Release, minor version bump

2.0.86 2011-04-11
	* Use correct color range in mcstrand by Richard Haines.

2.0.85 2010-12-20
	* Move newrole to use libcap-ng from Dan Walsh

2.0.84 2010-11-16
	* Add mcstrans support from Ted Toth with modifications from Steve Lawrence.

2.0.83 2010-06-10
	* Add sandbox support from Dan Walsh with modifications from Steve Lawrence.

2.0.82 2010-03-12
	* Add avc's since boot from Dan Walsh.

2.0.81 2010-03-12
	* Add dontaudit flag to audit2allow from Dan Walsh.

2.0.80 2010-03-06
	* Module enable/disable support from Dan Walsh.

2.0.79 2010-01-26
	* Fix double-free in newrole

2.0.78 2009-11-27
	* Remove non-working OUTFILE from fixfiles from Dan Walsh.
	* Additional exception handling in chcat from Dan Walsh.

2.0.77 2009-11-19
	* Fixed bug preventing semanage node -a from working
	  from Chad Sellers
	* Fixed bug preventing semanage fcontext -l from working
	  from Chad Sellers

2.0.76 2009-11-18
	* Remove setrans management from semanage, as it does not work
	  from Dan Walsh.
	* Move load_policy from /usr/sbin to /sbin from Dan Walsh.

2.0.75 2009-11-02
	* Factor out restoring logic from setfiles.c into restore.c

2.0.74 2009-09-16
	* Change semodule upgrade behavior to install even if the module
	  is not present from Dan Walsh.
	* Make setfiles label if selinux is disabled and a seclabel aware
	  kernel is running from Caleb Case.
	* Clarify forkpty() error message in run_init from Manoj Srivastava.

2.0.73 2009-09-04
        * Add semanage dontaudit to turn off dontaudits from Dan Walsh.
        * Fix semanage to set correct mode for setrans file from Dan Walsh.
        * Fix malformed dictionary in portRecord from Dan Walsh.

2.0.72 2009-09-03
	* Restore symlink handling support to restorecon based on a patch by
	Martin Orr.  This fixes the restorecon /dev/stdin performed by Debian
	udev scripts that was broken by policycoreutils 2.0.70.

2.0.71 2009-08-11
	* Modify setfiles/restorecon checking of exclude paths.  Only check
	user-supplied exclude paths (not automatically generated ones based on
	lack of seclabel support), don't require them to be directories, and
	ignore permission denied errors on them (it is ok to exclude a path to
	which the caller lacks permission).

2.0.70 2009-08-04
	* Modify restorecon to only call realpath() on user-supplied pathnames
	from Stephen Smalley.

2.0.69 2009-07-30
	* Fix typo in fixfiles that prevented it from relabeling btrfs 
	  filesystems from Dan Walsh.

2.0.68 2009-07-24
	* Modify setfiles to exclude mounts without seclabel option in
	/proc/mounts on kernels >= 2.6.30 from Thomas Liu.

2.0.67 2009-07-07
	* Re-enable disable_dontaudit rules upon semodule -B from Christopher
	Pardy and Dan Walsh.

2.0.66 2009-07-07
	* setfiles converted to fts from Thomas Liu.

2.0.65 2009-06-24
	* Remove gui from po/Makefile and po/POTFILES and regenerate po files

2.0.64 2009-06-22
	* Keep setfiles from spamming console from Dan Walsh.
	* Fix chcat's category expansion for users from Dan Walsh.

2.0.63 2009-05-15
	* Fix transaction checking from Dan Walsh.
	* Make fixfiles -R (for rpm) recursive.
	* Make semanage permissive clean up after itself from Dan Walsh.
	* add /root/.ssh/* to restorecond.conf

2.0.62 2009-02-19
	* Add btrfs to fixfiles from Dan Walsh.
	* Remove restorecond error for matching globs with multiple hard links
 	  and fix some error messages from Dan Walsh.
	* Make removing a non-existant module a warning rather than an error
	  from Dan Walsh.
	* Man page fixes from Dan Walsh.

2.0.61 2009-01-12
	* chcat: cut categories at arbitrary point (25) from Dan Walsh
	* semodule: use new interfaces in libsemanage for compressed files
	  from Dan Walsh
	* audit2allow: string changes for usage

2.0.60 2008-11-12
	* semanage: use semanage_mls_enabled() from Stephen Smalley.

2.0.59 2008-11-11
	* fcontext add checked local records twice, fix from Dan Walsh. 

2.0.58 2008-11-09
	* Allow local file context entries to override policy entries in
	semanage from Dan Walsh.
	* Newrole error message corrections from Dan Walsh.
	* Add exception to audit2why call in audit2allow from Dan Walsh.

2.0.57 2008-09-18
	* Update po files from Dan Walsh.

2.0.56 2008-09-12
	* fixfiles will now remove all files in /tmp and will check for
	  unlabeled_t in /tmp and /var/tmp from Dan Walsh.
	* add glob support to restorecond from Dan Walsh.
	* allow semanage to handle multi-line commands in a single transaction
	  from Dan Walsh.

2.0.55 2008-08-26
	* Merged semanage node support from Christian Kuester.

2.0.54 2008-08-05
	* Add support for boolean files and group support for seusers from Dan Walsh.
	* Ensure that setfiles -p output is newline terminated from Russell Coker.

2.0.53 2008-07-29
	* Change setfiles to validate all file_contexts files when using -c from Stephen Smalley.

2.0.52 2008-07-02
	* Add permissive domain capability to semanage from Dan Walsh.

2.0.51 2008-06-28
	* Add onboot option to fixfiles from Dan Walsh.
	* Change restorecon.init to not run on boot by default from Dan Walsh.

2.0.50 2008-06-30
	* Fix audit2allow generation of role-type rules from Karl MacMillan.

2.0.49 2008-05-16
	* Remove security_check_context calls for prefix validation from semanage.

2.0.48 2008-05-16
	* Change setfiles and restorecon to not relabel if the file already has the correct context value even if -F/force is specified.

2.0.47 2008-04-18
	* Update semanage man page for booleans from Dan Walsh.
	* Add further error checking to seobject.py for setting booleans.

2.0.46 2008-03-18
	* Update audit2allow to report dontaudit cases from Dan Walsh.

2.0.45 2008-03-18
	* Fix semanage port to use --proto from Caleb Case.

2.0.44 2008-02-22
	* Fixed semodule to correctly handle error when unable to create a handle.

2.0.43 2008-02-08
	* Merged fix fixfiles option processing from Vaclav Ovsik.

2.0.42 2008-02-02
	* Make semodule_expand use sepol_set_expand_consume_base to reduce
	  peak memory usage.

2.0.41 2008-01-28
	* Merged audit2why fix and semanage boolean --on/--off/-1/-0 support from Dan Walsh.

2.0.40 2008-01-25
	* Merged a second fixfiles -C fix from Marshall Miller.

2.0.39 2008-01-24
	* Merged fixfiles -C fix from Marshall Miller.

2.0.38 2008-01-24
	* Merged audit2allow cleanups and boolean descriptions from Dan Walsh.
	* Merged setfiles -0 support by Benny Amorsen via Dan Walsh.
	* Merged fixfiles fixes and support for ext4 and gfs2 from Dan Walsh.

2.0.37 2008-01-23
	* Merged replacement for audit2why from Dan Walsh.

2.0.36 2008-01-23
	* Merged update to chcat, fixfiles, and semanage scripts from Dan Walsh.

2.0.35 2007-12-21
	* Merged support for non-interactive newrole command invocation from Tim Reed.

2.0.34 2007-12-14
	* Update Makefile to not build restorecond if
	  /usr/include/sys/inotify.h is not present

2.0.33 2007-12-07
	* Drop verbose output on fixfiles -C from Dan Walsh.
	* Fix argument handling in fixfiles from Dan Walsh.
	* Enhance boolean support in semanage, including using the .xml description when available, from Dan Walsh.

2.0.32 2007-10-16
	* load_policy initial load option from Chad Sellers.

2.0.31 2007-10-15
	* Fix semodule option handling from Dan Walsh.

2.0.30 2007-10-11
	* Add deleteall support for ports and fcontexts in semanage from Dan Walsh.

2.0.29 2007-10-05
	* Add genhomedircon script to invoke semodule -Bn from Dan Walsh.

2.0.28 2007-10-05
	* Update semodule man page for -D from Dan Walsh.
	* Add boolean, locallist, deleteall, and store support to semanage from Dan Walsh.

2.0.27 2007-09-19
	* Improve semodule reporting of system errors from Stephen Smalley.

2.0.26 2007-09-18
	* Fix setfiles selabel option flag setting for 64-bit from Stephen Smalley.

2.0.25 2007-08-23
	* Remove genhomedircon script (functionality is now provided
	  within libsemanage) from Todd Miller.

2.0.24 2007-08-23
	* Fix genhomedircon searching for USER from Todd Miller
	* Install run_init with mode 0755 from Dan Walsh.
	* Fix chcat from Dan Walsh.
	* Fix fixfiles pattern expansion and error reporting from Dan Walsh.	
	* Optimize genhomedircon to compile regexes once from Dan Walsh.
	* Fix semanage gettext call from Dan Walsh.

2.0.23 2007-08-16
	* Disable dontaudits via semodule -D

2.0.22 2007-06-20
	* Rebase setfiles to use new labeling interface.

2.0.21 2007-06-13
	* Fixed setsebool (falling through to error path on success).

2.0.20 2007-06-05
	* Merged genhomedircon fixes from Dan Walsh.
	* Merged setfiles -c usage fix from Dan Walsh.
	* Merged restorecon fix from Yuichi Nakamura.
	* Dropped -lsepol where no longer needed.

2.0.19 2007-05-11
	* Merge newrole support for alternate pam configs from Ted X Toth.

2.0.18 2007-05-11
	* Merged merging of restorecon into setfiles from Stephen Smalley.

2.0.17 2007-05-09
	* Merged genhomedircon fix to find conflicting directories correctly from Dan Walsh.

2.0.16 2007-05-03
	* Merged support for modifying the prefix via semanage from Dan Walsh.

2.0.15 2007-04-26
	* Merged move of audit2why to /usr/bin from Dan Walsh.

2.0.14 2007-04-25
	* Build fix for setsebool.

2.0.13 2007-04-24
	* Merged setsebool patch to only use libsemanage for persistent boolean changes from Stephen Smalley.

2.0.12 2007-04-24
	* Merged genhomedircon patch to use the __default__ setting from Dan Walsh.

2.0.11 2007-04-24
	* Dropped -b option from load_policy in preparation for always preserving booleans across reloads in the kernel.

2.0.10 2007-04-24
	* Merged chcat, fixfiles, genhomedircon, restorecond, and restorecon patches from Dan Walsh.

2.0.9 2007-04-12
	* Merged seobject setransRecords patch to return the first alias from Xavier Toth.

2.0.8 2007-04-10
	* Merged updates to sepolgen-ifgen from Karl MacMillan.

2.0.7 2007-03-01
	* Merged restorecond init script LSB compliance patch from Steve Grubb.
	
2.0.6 2007-02-22
	* Merged newrole O_NONBLOCK fix from Linda Knippers.

2.0.5 2007-02-22
	* Merged sepolgen and audit2allow patches to leave generated files 
	  in the current directory from Karl MacMillan.

2.0.4 2007-02-22
	* Merged restorecond memory leak fix from Steve Grubb.

2.0.3 2007-02-21
	* Merged translations update from Dan Walsh.
	* Merged chcat fixes from Dan Walsh.
	* Merged man page fixes from Dan Walsh.
	* Merged seobject prefix validity checking from Dan Walsh.

2.0.2 2007-02-20
	* Merged seobject exception handler fix from Caleb Case.
	* Merged setfiles memory leak patch from Todd Miller.

2.0.1 2007-02-08
	* Merged small fix to correct include of errcodes.h in semodule_deps from Dan Walsh.

2.0.0 2007-02-05
	* Merged new audit2allow from Karl MacMillan.
	  This audit2allow depends on the new sepolgen python module.
	  Note that you must run the sepolgen-ifgen tool to generate
	  the data needed by audit2allow to generate refpolicy. 

1.34.1 2007-01-22
	* Fixed newrole non-pam build.

1.34.0 2007-01-18
	* Updated version for stable branch.

1.33.16 2007-01-18
	* Merged po file updates from Dan Walsh.
	* Removed update-po from all target in po/Makefile.

1.33.15 2007-01-17
	* Merged unicode-to-string fix for seobject audit from Dan Walsh.
	* Merged man page updates to make "apropos selinux" work from Dan Walsh.

1.33.14 2007-01-16
	* Merged newrole man page patch from Michael Thompson.

1.33.13 2007-01-16
	* Merged patch to fix python unicode problem from Dan Walsh.
	
1.33.12 2007-01-11
	* Merged newrole securetty check from Dan Walsh.
	* Merged semodule patch to generalize list support from Karl MacMillan.

1.33.11 2007-01-09
	* Merged fixfiles and seobject fixes from Dan Walsh.
	* Merged semodule support for list of modules after -i from Karl MacMillan. 

1.33.10 2007-01-08
	* Merged patch to correctly handle a failure during semanage handle
	  creation from Karl MacMillan.

1.33.9 2007-01-05
	* Merged patch to fix seobject role modification from Dan Walsh.

1.33.8 2007-01-04
	* Merged patches from Dan Walsh to:
	  - omit the optional name from audit2allow
	  - use the installed python version in the Makefiles
	  - re-open the tty with O_RDWR in newrole

1.33.7 2007-01-03
	* Patch from Dan Walsh to correctly suppress warnings in load_policy.
	
1.33.6 2006-11-29
	* Patch from Dan Walsh to add an pam_acct_msg call to run_init
	* Patch from Dan Walsh to fix error code returns in newrole
	* Patch from Dan Walsh to remove verbose flag from semanage man page
	* Patch from Dan Walsh to make audit2allow use refpolicy Makefile
	  in /usr/share/selinux/<SELINUXTYPE>

1.33.5 2006-11-27
	* Merged patch from Michael C Thompson to clean up genhomedircon
	  error handling.
1.33.4 2006-11-21
	* Merged po file updates from Dan Walsh.

1.33.3 2006-11-21
	* Merged setsebool patch from Karl MacMillan. 
	  This fixes a bug reported by Yuichi Nakamura with
	  always setting booleans persistently on an unmanaged system.

1.33.2 2006-11-20
	* Merged patch from Dan Walsh (via Karl MacMillan):
	  * Added newrole audit message on login failure
	  * Add /var/log/wtmp to restorecond.conf watch list
	  * Fix genhomedircon, semanage, semodule_expand man pages.
	
1.33.1 2006-11-13
	* Merged newrole patch set from Michael Thompson.

1.32 2006-10-17
	* Updated version for release.

1.30.31 2006-10-17
	* Merged audit2allow -l fix from Yuichi Nakamura.
	* Merged restorecon -i and -o - support from Karl MacMillan.
	* Merged semanage/seobject fix from Dan Walsh.
	* Merged fixfiles -R and verify changes from Dan Walsh.

1.30.30 2006-09-29
	* Merged newrole auditing of failures due to user actions from
	  Michael Thompson.

1.30.29 2006-09-13
	* Man page corrections from Dan Walsh
	* Change all python invocations to /usr/bin/python -E
	* Add missing getopt flags to genhomedircon

1.30.28 2006-09-01
	* Merged fix for restorecon // handling from Erich Schubert.
	* Merged translations update and fixfiles fix from Dan Walsh.

1.30.27 2006-08-24
	* Merged fix for restorecon symlink handling from Erich Schubert.

1.30.26 2006-08-11
	* Merged semanage local file contexts patch from Chris PeBenito.

1.30.25 2006-08-03
	* Merged patch from Dan Walsh with:
	  * audit2allow: process MAC_POLICY_LOAD events
	  * newrole:  run shell with - prefix to start a login shell
	  * po:  po file updates
	  * restorecond:  bail if SELinux not enabled
	  * fixfiles: omit -q 
	  * genhomedircon:  fix exit code if non-root
	  * semodule_deps:  install man page

1.30.24 2006-08-03
	* Merged secon Makefile fix from Joshua Brindle.

1.30.23 2006-08-03
	* Merged netfilter contexts support patch from Chris PeBenito.

1.30.22 2006-07-28
	* Merged restorecond size_t fix from Joshua Brindle.

1.30.21 2006-07-28
	* Merged secon keycreate patch from Michael LeMay.

1.30.20 2006-07-26
	* Merged restorecond fixes from Dan Walsh.
	  Merged updated po files from Dan Walsh.

1.30.19 2006-07-26
	* Merged python gettext patch from Stephen Bennett.

1.30.18 2006-07-25
	* Merged semodule_deps from Karl MacMillan.

1.30.17 2006-06-29
	* Lindent.

1.30.16 2006-06-26
	* Merged patch from Dan Walsh with:
	  * -p option (progress) for setfiles and restorecon.
	  * disable context translation for setfiles and restorecon.
	  * on/off values for setsebool.

1.30.15 2006-06-26
	* Merged setfiles and semodule_link fixes from Joshua Brindle.
	
1.30.14 2006-06-16
	* Merged fix for setsebool error path from Serge Hallyn.

1.30.13 2006-06-16
	* Merged patch from Dan Walsh with:
	*    Updated po files.
	*    Fixes for genhomedircon and seobject.
	*    Audit message for mass relabel by setfiles.

1.30.12 2006-06-02
	* Updated fixfiles script for new setfiles location in /sbin.

1.30.11 2006-05-26
	* Merged more translations from Dan Walsh.
	* Merged patch to relocate setfiles to /sbin for early relabel
	  when /usr might not be mounted from Dan Walsh.
	* Merged semanage/seobject patch to preserve fcontext ordering in list.
	* Merged secon patch from James Antill.

1.30.10 2006-05-22
	* Merged patch with updates to audit2allow, secon, genhomedircon,
	  and semanage from Dan Walsh.

1.30.9 2006-05-08
	* Fixed audit2allow and po Makefiles for DESTDIR= builds.
	* Merged .po file patch from Dan Walsh.
	* Merged bug fix for genhomedircon.

1.30.8 2006-05-08
	* Merged patch from Dan Walsh.
	  This includes audit2allow changes for analysis plugins,
	  internationalization support for several additional programs 
	  and added po files, some fixes for semanage, and several cleanups.
	  It also adds a new secon utility.

1.30.7 2006-05-05
	* Merged fix warnings patch from Karl MacMillan.

1.30.6 2006-04-14
	* Merged semanage prefix support from Russell Coker.

1.30.5 2006-04-11
	* Added a test to setfiles to check that the spec file is
	  a regular file.

1.30.4 2006-03-29
	* Merged audit2allow fixes for refpolicy from Dan Walsh.
	* Merged fixfiles patch from Dan Walsh.
	* Merged restorecond daemon from Dan Walsh.

1.30.3 2006-03-29
	* Merged semanage non-MLS fixes from Chris PeBenito.

1.30.2 2006-03-29
	* Merged semanage and semodule man page examples from Thomas Bleher.

1.30.1 2006-03-20
	* Merged semanage labeling prefix patch from Ivan Gyurdiev.

1.30 2006-03-14
	* Updated version for release.

1.29.28 2006-03-13
	* Merged German translations (de.po) by Debian translation team from Manoj Srivastava.

1.29.27 2006-03-08
	* Merged audit2allow -R support, chcat fix, semanage MLS checks
	  and semanage audit calls from Dan Walsh.

1.29.26 2006-02-15
	* Merged semanage bug fix patch from Ivan Gyurdiev.
	
1.29.25 2006-02-14
	* Merged improve bindings patch from Ivan Gyurdiev.

1.29.24 2006-02-14
	* Merged semanage usage patch from Ivan Gyurdiev.
	* Merged use PyList patch from Ivan Gyurdiev.

1.29.23 2006-02-13
	* Merged newrole -V/--version support from Glauber de Oliveira Costa.

1.29.22 2006-02-13
	* Merged genhomedircon prefix patch from Dan Walsh.

1.29.21 2006-02-13
	* Merged optionals in base patch from Joshua Brindle.

1.29.20 2006-02-07
	* Merged seuser/user_extra support patch to semodule_package 
	  from Joshua Brindle.

1.29.19 2006-02-06
	* Merged getopt type fix for semodule_link/expand and sestatus
	  from Chris PeBenito.

1.29.18 2006-02-02
	* Merged clone record on set_con patch from Ivan Gyurdiev.

1.29.17 2006-01-30
	* Merged genhomedircon fix from Dan Walsh.

1.29.16 2006-01-30
	* Merged seusers.system patch from Ivan Gyurdiev.
	* Merged improve port/fcontext API patch from Ivan Gyurdiev.
	* Merged genhomedircon patch from Dan Walsh.
	
1.29.15 2006-01-27
	* Merged newrole audit patch from Steve Grubb.

1.29.14 2006-01-27
	* Merged seuser -> seuser local rename patch from Ivan Gyurdiev.

1.29.13 2006-01-27
	* Merged semanage and semodule access check patches from Joshua Brindle.

1.29.12 2006-01-26
	* Merged restorecon, chcat, and semanage patches from Dan Walsh.

1.29.11 2006-01-25
	* Modified newrole and run_init to use the loginuid when
	  supported to obtain the Linux user identity to re-authenticate,
	  and to fall back to real uid.  Dropped the use of the SELinux
	  user identity, as Linux users are now mapped to SELinux users
	  via seusers and the SELinux user identity space is separate.

1.29.10 2006-01-20
	* Merged semanage bug fixes from Ivan Gyurdiev.
	* Merged semanage fixes from Russell Coker.
	* Merged chcat.8 and genhomedircon patches from Dan Walsh.

1.29.9 2006-01-19
	* Merged chcat, semanage, and setsebool patches from Dan Walsh.

1.29.8 2006-01-18
	* Merged semanage fixes from Ivan Gyurdiev.
	* Merged semanage fixes from Russell Coker.
	* Merged chcat, genhomedircon, and semanage diffs from Dan Walsh.

1.29.7 2006-01-13
	* Merged newrole cleanup patch from Steve Grubb.
	* Merged setfiles/restorecon performance patch from Russell Coker.
	* Merged genhomedircon and semanage patches from Dan Walsh.

1.29.6 2006-01-12
	* Merged remove add_local/set_local patch from Ivan Gyurdiev.

1.29.5 2006-01-05
	* Added filename to semodule error reporting.
	
1.29.4 2006-01-05
	* Merged genhomedircon and semanage patch from Dan Walsh.
	* Changed semodule error reporting to include argv[0].

1.29.3 2006-01-04
	* Merged semanage getpwnam bug fix from Serge Hallyn (IBM).
	* Merged patch series from Ivan Gyurdiev.
	  This includes patches to:
	  - cleanup setsebool
	  - update setsebool to apply active booleans through libsemanage
	  - update semodule to use the new semanage_set_rebuild() interface
	  - fix various bugs in semanage
	* Merged patch from Dan Walsh (Red Hat).
	  This includes fixes for restorecon, chcat, fixfiles, genhomedircon,
	  and semanage.

1.29.2 2005-12-14
	* Merged patch for chcat script from Dan Walsh.

1.29.1 2005-12-08
	* Merged fix for audit2allow long option list from Dan Walsh.
	* Merged -r option for restorecon (alias for -R) from Dan Walsh.
	* Merged chcat script and man page from Dan Walsh.

1.28 2005-12-07
	* Updated version for release.

1.27.37 2005-12-07
	* Clarified the genhomedircon warning message.

1.27.36 2005-12-05
	* Changed genhomedircon to warn on use of ROLE in homedir_template
	  if using managed policy, as libsemanage does not yet support it.

1.27.35 2005-12-02
	* Merged genhomedircon bug fix from Dan Walsh.

1.27.34 2005-12-02
	* Revised semodule* man pages to refer to checkmodule and
	  to include example sections.

1.27.33 2005-12-01
	* Merged audit2allow --tefile and --fcfile support from Dan Walsh.
	* Merged genhomedircon fix from Dan Walsh.
	* Merged semodule* man pages from Dan Walsh, and edited them.

1.27.32 2005-12-01
	* Changed setfiles to set the MATCHPATHCON_VALIDATE flag to
	  retain validation/canonicalization of contexts during init.

1.27.31 2005-11-29
	* Changed genhomedircon to always use user_r for the role in the
	  managed case since user_get_defrole is broken.

1.27.30 2005-11-29
	* Merged sestatus, audit2allow, and semanage patch from Dan Walsh.
	* Fixed semodule -v option.

1.27.29 2005-11-28
	* Merged audit2allow python script from Dan Walsh.
	  (old script moved to audit2allow.perl, will be removed later).
	* Merged genhomedircon fixes from Dan Walsh.
	* Merged semodule quieting patch from Dan Walsh
	  (inverts default, use -v to restore original behavior).

1.27.28 2005-11-15
	* Merged genhomedircon rewrite from Dan Walsh.

1.27.27 2005-11-09
	* Merged setsebool cleanup patch from Ivan Gyurdiev.

1.27.26 2005-11-09
	* Added -B (--build) option to semodule to force a rebuild.

1.27.25 2005-11-08
	* Reverted setsebool patch to call semanage_set_reload_bools().
	* Changed setsebool to disable policy reload and to call
	  security_set_boolean_list to update the runtime booleans.

1.27.24 2005-11-08
	* Changed setfiles -c to use new flag to set_matchpathcon_flags()
	  to disable context translation by matchpathcon_init().

1.27.23 2005-11-07
	* Changed setfiles for the context canonicalization support.

1.27.22 2005-11-07
	* Changed setsebool to call semanage_is_managed() interface
	  and fall back to security_set_boolean_list() if policy is
	  not managed.

1.27.21 2005-11-07
	* Merged setsebool memory leak fix from Ivan Gyurdiev.
	* Merged setsebool patch to call semanage_set_reload_bools()
	  interface from Ivan Gyurdiev.

1.27.20 2005-11-04
	* Merged setsebool patch from Ivan Gyurdiev.
	  This moves setsebool from libselinux/utils to policycoreutils,
	  and rewrites it to use libsemanage for permanent boolean changes.

1.27.19 2005-10-25
	* Merged semodule support for reload, noreload, and store options
	  from Joshua Brindle.
	* Merged semodule_package rewrite from Joshua Brindle.

1.27.18 2005-10-20
	* Cleaned up usage and error messages and releasing of memory by
   	  semodule_* utilities.

1.27.17 2005-10-20
	* Corrected error reporting by semodule.

1.27.16 2005-10-19
	* Updated semodule_expand for change to sepol interface.

1.27.15 2005-10-19
	* Merged fixes for make DESTDIR= builds from Joshua Brindle.

1.27.14 2005-10-18
	* Updated semodule_package for sepol interface changes.

1.27.13 2005-10-17
	* Updated semodule_expand/link for sepol interface changes.

1.27.12 2005-10-14
	* Merged non-PAM Makefile support for newrole and run_init from Timothy Wood.

1.27.11 2005-10-13
	* Updated semodule_expand to use get interfaces for hidden sepol_module_package type.

1.27.10 2005-10-13
	* Merged newrole and run_init pam config patches from Dan Walsh (Red Hat).

1.27.9 2005-10-13
	* Merged fixfiles patch from Dan Walsh (Red Hat).

1.27.8 2005-10-13
	* Updated semodule for removal of semanage_strerror.

1.27.7 2005-10-11
	* Updated semodule_link and semodule_expand to use shared libsepol.
	Fixed audit2why to call policydb_init prior to policydb_read (still
	uses the static libsepol).

1.27.6 2005-10-07
	* Updated for changes to libsepol. 
	Changed semodule and semodule_package to use the shared libsepol.
	Disabled build of semodule_link and semodule_expand for now.
	Updated audit2why for relocated policydb internal headers,
	still needs to be converted to a shared lib interface.

1.27.5 2005-10-06
	* Fixed warnings in load_policy.

1.27.4 2005-10-06
	* Rewrote load_policy to use the new selinux_mkload_policy()
	interface provided by libselinux.

1.27.3 2005-09-28
	* Merged patch to update semodule to the new libsemanage API
	and improve the user interface from Karl MacMillan (Tresys).
	* Modified semodule for the create/connect API split.

1.27.2 2005-09-20
	* Merged run_init open_init_pty bug fix from Manoj Srivastava
	  (unblock SIGCHLD).  Bug reported by Erich Schubert.

1.27.1 2005-09-20
	* Merged error shadowing bug fix for restorecon from Dan Walsh.
	* Merged setfiles usage/man page update for -r option from Dan Walsh.
	* Merged fixfiles -C patch to ignore :s0 addition on update
	  to a MCS/MLS policy from Dan Walsh.

1.26 2005-09-06
	* Updated version for release.

1.25.9 2005-08-31
	* Changed setfiles -c to translate the context to raw format
	prior to calling libsepol.

1.25.8 2005-08-31
	* Changed semodule to report errors even without -v,
        to detect extraneous arguments, and corrected usage message.	

1.25.7 2005-08-25
	* Merged patch for fixfiles -C from Dan Walsh.

1.25.6 2005-08-22
	* Merged fixes for semodule_link and sestatus from Serge Hallyn (IBM).
	  Bugs found by Coverity.

1.25.5 2005-08-02
	* Merged patch to move module read/write code from libsemanage
	  to libsepol from Jason Tang (Tresys).

1.25.4 2005-07-27
	* Changed semodule* to link with libsemanage.

1.25.3 2005-07-26
	* Merged restorecon patch from Ivan Gyurdiev.

1.25.2 2005-07-11
	* Merged load_policy, newrole, and genhomedircon patches from Red Hat.

1.25.1 2005-07-06
	* Merged loadable module support from Tresys Technology.

1.24 2005-06-20
	* Updated version for release.
	
1.23.11 2005-05-19
	* Merged fixfiles and newrole patch from Dan Walsh.
	* Merged audit2why man page from Dan Walsh.

1.23.10 2005-05-16
	* Extended audit2why to incorporate booleans and local user 
	  settings when analyzing audit messages.

1.23.9 2005-05-13
	* Updated audit2why for sepol_ prefixes on Flask types to
	  avoid namespace collision with libselinux, and to 
	  include <selinux/selinux.h> now.

1.23.8 2005-05-13
	* Added audit2why utility.

1.23.7 2005-04-29
	* Merged patch for fixfiles from Dan Walsh.
	  Allow passing -F to force reset of customizable contexts.

1.23.6 2005-04-13
	* Fixed signed/unsigned pointer bug in load_policy.
	* Reverted context validation patch for genhomedircon.

1.23.5 2005-04-12
	* Reverted load_policy is_selinux_enabled patch from Dan Walsh.
	  Otherwise, an initial policy load cannot be performed using
	  load_policy, e.g. for anaconda.

1.23.4 2005-04-08
	* Merged load_policy is_selinux_enabled patch from Dan Walsh.
	* Merged restorecon verbose output patch from Dan Walsh.
	* Merged setfiles altroot patch from Chris PeBenito.
	
1.23.3 2005-03-17
	* Merged context validation patch for genhomedircon from Eric Paris.

1.23.2 2005-03-16
	* Changed setfiles -c to call set_matchpathcon_flags(3) to
	  turn off processing of .homedirs and .local.

1.23.1 2005-03-14
	* Merged rewrite of genhomedircon by Eric Paris.
	* Changed fixfiles to relabel jfs since it now supports security xattrs
	  (as of 2.6.11).  Removed reiserfs until 2.6.12 is released with 
	  fixed support for reiserfs and selinux.
	
1.22 2005-03-09
	* Updated version for release.

1.21.22 2005-03-07
	* Merged restorecon and genhomedircon patch from Dan Walsh.

1.21.21 2005-02-28
	* Merged load_policy and genhomedircon patch from Dan Walsh.

1.21.20 2005-02-24
	* Merged fixfiles and genhomedircon patch from Dan Walsh.

1.21.19 2005-02-22
	* Merged several fixes from Ulrich Drepper.

1.21.18 2005-02-18
	* Changed load_policy to fall back to the original policy upon
	  an error from sepol_genusers().

1.21.17 2005-02-17
	* Merged new genhomedircon script from Dan Walsh.

1.21.16 2005-02-17
	* Changed load_policy to call sepol_genusers().

1.21.15 2005-02-09
	* Changed relabel Makefile target to use restorecon.

1.21.14 2005-02-08
	* Merged restorecon patch from Dan Walsh.

1.21.13 2005-02-07
	* Merged sestatus patch from Dan Walsh.
	* Merged further change to fixfiles -C from Dan Walsh.

1.21.12 2005-02-02
	* Merged further patches for restorecon/setfiles -e and fixfiles -C. 

1.21.11 2005-02-02
	* Merged patch for fixfiles -C option from Dan Walsh.
	* Merged patch -e support for restorecon from Dan Walsh.
	* Merged updated -e support for setfiles from Dan Walsh.

1.21.10 2005-01-31
	* Merged patch for open_init_pty from Manoj Srivastava.

1.21.9 2005-01-28
	* Merged updated fixfiles script from Dan Walsh.
	* Merged updated man page for fixfiles from Dan Walsh and re-added unzipped.
	* Reverted fixfiles patch for file_contexts.local; 
	  obsoleted by setfiles rewrite.
	* Merged error handling patch for restorecon from Dan Walsh.
	* Merged semi raw mode for open_init_pty helper from Manoj Srivastava.

1.21.8 2005-01-28
	* Rewrote setfiles to use matchpathcon and the new interfaces
	  exported by libselinux (>= 1.21.5).

1.21.7 2005-01-27
	* Prevent overflow of spec array in setfiles.

1.21.6 2005-01-27
	* Merged genhomedircon STARTING_UID bug fix from Dan Walsh.

1.21.5 2005-01-26
	* Merged newrole -l support from Darrel Goeddel (TCS).

1.21.4 2005-01-25
	* Merged fixfiles patch for file_contexts.local from Dan Walsh.

1.21.3 2005-01-21
	* Fixed restorecon to not treat errors from is_context_customizable()
	  as a customizable context.
	* Merged setfiles/restorecon patch to not reset user field unless
	  -F option is specified from Dan Walsh.

1.21.2 2005-01-21
	* Merged open_init_pty helper for run_init from Manoj Srivastava.
	* Merged audit2allow and genhomedircon man pages from Manoj Srivastava.

1.21.1 2005-01-19
	* Merged customizable contexts patch for restorecon/setfiles from Dan Walsh.

1.20 2005-01-06
	* Merged fixfiles rewrite from Dan Walsh.
	* Merged restorecon patch from Dan Walsh.
	* Merged fixfiles and restorecon patches from Dan Walsh.
	* Changed restorecon to ignore ENOENT errors from matchpathcon.
	* Merged nonls patch from Chris PeBenito.
	* Removed fixfiles.cron.
	* Merged run_init.8 patch from Dan Walsh.

1.18 2004-11-01
	* Merged audit2allow patch from Thomas Bleher, with mods by Dan Walsh.
	* Merged sestatus patch from Steve Grubb.
	* Merged fixfiles patch from Dan Walsh.
	* Added -l option to setfiles to log changes via syslog.
	* Merged -e option to setfiles to exclude directories.
	* Merged -R option to restorecon for recursive descent.
	* Merged sestatus patch from Steve Grubb via Dan Walsh.
	* Merged load_policy and fixfiles.cron patches from Dan Walsh.
	* Merged fix for setfiles context validation patch from Colin Walters.
	* Merged setfiles context validation patch from Colin Walters.
	* Merged genhomedircon patch from Russell Coker.
	* Merged restorecon patch from Russell Coker.

1.16 2004-08-13
	* Merged audit2allow fix from Tom London.
	* Merged load_policy man page from Dan Walsh.
	* Merged newrole bug fix from Chad Hanson.
	* Changed load_policy to preserve booleans by default.
	* Changed load_policy to invoke sepol_genbools() instead.
	* Changed load_policy to also invoke security_load_booleans().
	* Merged genhomedircon fixes from Dan Walsh.
	* Changed restorecon to use realpath.
	* Merged fixfiles patch from Dan Walsh.
	* Merged genhomedircon patch from Russell Coker and Dan Walsh.
	* Merged fixfiles patch and fixfiles.cron script from Dan Walsh.
	* Merged stat fix for setfiles -s from Russell Coker.

1.14 2004-06-25
	* Merged fix for fixfiles.
	* Merged enhancements to setfiles, fixfiles and restorecon from Dan Walsh.
	* Merged updated genhomedircon script from Russell Coker.
	* Merged run_init patch to find initrc_context from Dan Walsh.
	* Merged fixfiles patch for /etc/selinux from Dan Walsh.
	* Merged restorecon patch from Dan Walsh.
	* Merged fixfiles patch from Dan Walsh.

1.12 2004-05-10
	* Merged newrole patch from Colin Walters.
	* Merged fixfiles from Dan Walsh.

1.10 2004-04-05
	* Changed setfiles to not abort upon lsetfilecon failures.
	* Merged sestatus from Chris PeBenito.
	* Merged fixes for restorecon.
	* Merged setfiles verbosity patch from Dan Walsh and Stephen Tweedie.
	* Merged restorecon patch from Dan Walsh.
	* Revert add_assoc change from setfiles.
	* Moved restorecon to /sbin.
	* Disable add_assoc in setfiles by default, use -a to enable.
	* Merged genhomedircon patch from Dan Walsh.
	* Merged restorecon patch from Dan Walsh.
	* Merged setfiles buffer size change from Dan Walsh.
	* Merged genhomedircon fix from Karl MacMillan of Tresys.
	  This generates separate lines for each prefix.

1.8 2004-03-09
        * Merged genhomedircon patch from Karl MacMillan of Tresys.
	* Removed checkcon script (obsoleted by restorecon -nv).
	* Replaced restorecon script with C program from Dan Walsh.
	  Uses the new matchpathcon function from libselinux.
	
1.6 2004-02-18
	* Fixed setfiles sorting problem reported by Colin Walters. 
	* Merged setfiles patch from Robert Bihlmeyer, amended by Russell Coker.
	* Added scripts (checkcon, restorecon, genhomedircon) from Dan Walsh.
	* Quiet warning about duplicate same specifications if -q is used.
	* Fixed usage message of audit2allow.

1.4 2003-12-01
	* Merged patch from Russell Coker.
	* Added audit2allow (formerly newrules.pl from policy).
	* Dropped -lattr from Makefiles.
	* Merged setfiles check type first patch by Russell Coker.

1.2 2003-09-30
	* Merged run_init close file patch from Chris PeBenito. 
	* Merged setfiles stem compression patch by Russell Coker.
	* Merged setfiles usage/getopt/err patch by Russell Coker.
	* Merged setfiles altroot patch by Hardened Gentoo team. 
	* Merged i18n patch by Dan Walsh.
	* Changed Makefiles to allow non-root rpm builds.

1.1 2003-08-13
	* Dropped obsolete psid code from setfiles.

1.0 2003-07-11
	* Initial public release.
<|MERGE_RESOLUTION|>--- conflicted
+++ resolved
@@ -1,20 +1,18 @@
-<<<<<<< HEAD
 	* Add -P semodule option to man page from Dan Walsh.
 	* selinux_current_policy_path will return none on a disabled SELinux system from Dan Walsh.
 	* Add new icons for sepolicy gui from Dan Walsh.
 	* Only return writeable files that are enabled from Dan Walsh.
 	* Add domain to short list of domains, when -t and -d from Dan Walsh.
 	* Fix up desktop files to match current standards from Dan Walsh.
-	* Add support to return sesitivities and cats for python from Dan Walsh.
+	* Add support to return sensitivities and categories for python from Dan Walsh.
 	* Cleanup whitespace from Dan Walsh.
 	* Add message to tell user to install sandbox policy from Dan Walsh.
 	* Add systemd unit file for mcstrans from Laurent Bigonville.
 	* Improve restorecond systemd unit file from Laurent Bigonville.
 	* Minor man pages improvements from Laurent Bigonville.
-=======
+
 2.2.5 2013-12-09
 	* Ignore selevel/serange if MLS is disabled from Sven Vermeulen.
->>>>>>> 582c2d01
 
 2.2.4 2013-11-26
 	* Revert automatic setting of serange and seuser in seobject; was breaking non-MLS systems.
