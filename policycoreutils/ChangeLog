--- conflicted
+++ resolved
@@ -1,5 +1,3 @@
-<<<<<<< HEAD
-	* Call proper dbus function from Dan Walsh.
 	* Only return writeable files that are enabled from Dan Walsh.
 	* Add domain to short list of domains, when -t and -d from Dan Walsh.
 	* Fix up desktop files to match current standards from Dan Walsh.
@@ -9,11 +7,10 @@
 	* Add systemd unit file for mcstrans from Laurent Bigonville.
 	* Improve restorecond systemd unit file from Laurent Bigonville.
 	* Minor man pages improvements from Laurent Bigonville.
-=======
+
 2.2.3 2013-11-13
 	* Apply polkit check on all dbus interfaces and restrict to active user from Dan Walsh.
 	* Fix typo in sepolicy gui dbus.relabel_on_boot call from Dan Walsh.
->>>>>>> feb6f9ff
 
 2.2.2 2013-11-06
 	* Remove import policycoreutils.default_encoding_utf8 from semanage from Dan Walsh.
